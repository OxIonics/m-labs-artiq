--- conflicted
+++ resolved
@@ -952,29 +952,6 @@
             mailbox_acknowledge();
             break;
         }
-<<<<<<< HEAD
-
-        case MESSAGE_TYPE_WATCHDOG_SET_REQUEST: {
-            struct msg_watchdog_set_request *msg = (struct msg_watchdog_set_request *)umsg;
-            struct msg_watchdog_set_reply reply;
-
-            reply.type = MESSAGE_TYPE_WATCHDOG_SET_REPLY;
-            reply.id = watchdog_set(msg->ms);
-            mailbox_send_and_wait(&reply);
-            break;
-        }
-
-        case MESSAGE_TYPE_WATCHDOG_CLEAR: {
-            struct msg_watchdog_clear *msg = (struct msg_watchdog_clear *)umsg;
-
-            watchdog_clear(msg->id);
-            mailbox_acknowledge();
-            break;
-        }
-=======
-        case MESSAGE_TYPE_RPC_REQUEST: {
-            struct msg_rpc_request *msg = (struct msg_rpc_request *)umsg;
->>>>>>> d0b5c3ba
 
         case MESSAGE_TYPE_RPC_SEND: {
             struct msg_rpc_send *msg = (struct msg_rpc_send *)umsg;
@@ -989,16 +966,12 @@
             mailbox_acknowledge();
             break;
         }
-<<<<<<< HEAD
-
-        default:
+
+        default: {
             log("Received invalid message type %d from kernel CPU",
                 umsg->type);
-=======
-        default: {
-            log("ERROR: received invalid message type from kernel CPU");
->>>>>>> d0b5c3ba
             return 0;
+        }
     }
 
     return 1;
