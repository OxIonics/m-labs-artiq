import asyncio
import logging
<<<<<<< HEAD
from enum import Enum, unique
=======
import csv
from enum import Enum
>>>>>>> 2a7a72b2
from time import time
from functools import partial

from sipyco.sync_struct import Notifier, process_mod
from sipyco.asyncio_tools import TaskObject, Condition

from artiq.master.experiments import ExperimentDB
from artiq.master.worker import (Worker, log_worker_exception, ResumeAction,
                                 RunResult)
from artiq.tools import asyncio_wait_or_cancel


logger = logging.getLogger(__name__)


@unique
class RunStatus(Enum):
    pending = 0
    flushing = 1
    preparing = 2
    prepare_done = 3
    running = 4
    run_done = 5
    analyzing = 6
    deleting = 7
    paused = 8
    idle = 9


def _mk_worker_method(name):
    async def worker_method(self, *args, **kwargs):
        if self.worker.closed.is_set():
            # Worker already killed.
            return RunResult.completed
        m = getattr(self.worker, name)
        try:
            return await m(*args, **kwargs)
        except Exception as e:
            if isinstance(e, asyncio.CancelledError):
                raise
            if self.worker.closed.is_set():
                logger.debug("suppressing worker exception of terminated run",
                             exc_info=True)
                return RunResult.completed
            else:
                raise
    return worker_method


class Run:
    def __init__(self, rid, pipeline_name,
                 wd, expid, priority, due_date, flush,
                 pool, worker_transport, **kwargs):
        # called through pool
        self.rid = rid
        self.pipeline_name = pipeline_name
        self.wd = wd
        self.expid = expid
        self.priority = priority
        self.due_date = due_date
        self.flush = flush

        # Update datasets through rid namespace.
        handlers = pool.worker_handlers
        namespaces = pool.dataset_namespaces
        if namespaces:
            namespaces.init_rid(rid)
            handlers = {
                **handlers,
                "update_dataset": partial(namespaces.update_rid_namespace, rid)
            }
        self.worker = Worker(handlers, worker_transport)

        self.termination_requested = False

        self._status = RunStatus.pending

        notification = {
            "pipeline": self.pipeline_name,
            "expid": self.expid,
            "priority": self.priority,
            "due_date": self.due_date,
            "flush": self.flush,
            "status": self._status.name
        }
        notification.update(kwargs)
        self._notifier = pool.notifier
        self._notifier[self.rid] = notification
        self._state_changed = pool.state_changed

    @property
    def status(self):
        return self._status

    @status.setter
    def status(self, value):
        self._status = value
        if not self.worker.closed.is_set():
            self._notifier[self.rid]["status"] = self._status.name
        self._state_changed.notify()

    def priority_key(self):
        """Return a comparable value that defines a run priority order.

        Applies only to runs the due date of which has already elapsed.
        """
        return (self.priority, -(self.due_date or 0), -self.rid)

    async def close(self):
        # called through pool
        await self.worker.close()
        del self._notifier[self.rid]

    _build = _mk_worker_method("build")

    async def build(self):
        await self._build(self.rid, self.pipeline_name,
                          self.wd, self.expid,
                          self.priority)

    prepare = _mk_worker_method("prepare")
    run = _mk_worker_method("run")
    resume = _mk_worker_method("resume")
    analyze = _mk_worker_method("analyze")


class RunPool:
<<<<<<< HEAD
    def __init__(self, ridc, worker_handlers, notifier, experiment_db,
                 dataset_namespaces):
=======
    def __init__(self, ridc, worker_handlers, notifier, experiment_db, log_submissions):
>>>>>>> 2a7a72b2
        self.runs = dict()
        self.state_changed = Condition()

        self.ridc = ridc
        self.worker_handlers = worker_handlers
        self.notifier = notifier
<<<<<<< HEAD
        self.experiment_db: ExperimentDB = experiment_db
        self.dataset_namespaces = dataset_namespaces
=======
        self.experiment_db = experiment_db
        self.log_submissions = log_submissions

    def log_submission(self, rid, expid):
        start_time = time()
        with open(self.log_submissions, 'a', newline='') as f:
            writer = csv.writer(f)
            writer.writerow([rid, start_time, expid["file"]])
>>>>>>> 2a7a72b2

    def submit(self, expid, priority, due_date, flush, pipeline_name):
        # mutates expid to insert head repository revision if None.
        # called through scheduler.
        rid = self.ridc.get()
        repo = self.experiment_db.get_repo(expid.get("worker_manager_id"))
        if "repo_rev" in expid:
            if expid["repo_rev"] is None:
                expid["repo_rev"] = repo.cur_rev
            repo_rev = repo.request_rev(expid["repo_rev"])
            wd = repo_rev.get_working_dir()
            repo_msg = repo_rev.get_msg()
        else:
            wd, repo_msg = None, None
        run = Run(rid, pipeline_name, wd, expid, priority, due_date, flush,
<<<<<<< HEAD
                  self, repo.get_worker_transport(),
                  repo_msg=repo_msg)
=======
                  self, repo_msg=repo_msg)
        if self.log_submissions is not None:          
            self.log_submission(rid, expid)
>>>>>>> 2a7a72b2
        self.runs[rid] = run
        self.state_changed.notify()
        return rid

    async def delete(self, rid):
        # called through deleter
        if rid not in self.runs:
            return
        run = self.runs[rid]
        await run.close()
        if "repo_rev" in run.expid:
            repo = self.experiment_db.get_repo(run.expid.get("worker_manger_id"))
            repo.release_rev(run.expid["repo_rev"])
        del self.runs[rid]


class PrepareStage(TaskObject):
    def __init__(self, pool, delete_cb):
        self.pool = pool
        self.delete_cb = delete_cb

    def _get_run(self):
        """If a run should get prepared now, return it. Otherwise, return a
        float giving the time until the next check, or None if no time-based
        check is required.

        The latter can be the case if there are no due-date runs, or none
        of them are going to become next-in-line before further pool state
        changes (which will also cause a re-evaluation).
        """
        pending_runs = list(
            filter(lambda r: r.status == RunStatus.pending,
                   self.pool.runs.values()))

        now = time()
        def is_runnable(r):
            return (r.due_date or 0) < now

        prepared_max = max((r.priority_key() for r in self.pool.runs.values()
                            if r.status == RunStatus.prepare_done),
                           default=None)
        def takes_precedence(r):
            return prepared_max is None or r.priority_key() > prepared_max

        candidate = max(filter(is_runnable, pending_runs),
                        key=lambda r: r.priority_key(),
                        default=None)
        if candidate is not None and takes_precedence(candidate):
            return candidate

        return min((r.due_date - now for r in pending_runs
                    if (not is_runnable(r) and takes_precedence(r))),
                   default=None)

    async def _do(self):
        while True:
            run = self._get_run()
            if run is None:
                await self.pool.state_changed.wait()
            elif isinstance(run, float):
                await asyncio_wait_or_cancel([self.pool.state_changed.wait()],
                                             timeout=run)
            else:
                if run.flush:
                    run.status = RunStatus.flushing
                    while not all(
                            r.status in (RunStatus.pending, RunStatus.deleting)
                            or r.priority < run.priority or r is run
                            for r in self.pool.runs.values()):
                        ev = [
                            self.pool.state_changed.wait(),
                            run.worker.closed.wait()
                        ]
                        await asyncio_wait_or_cancel(
                            ev, return_when=asyncio.FIRST_COMPLETED)
                        if run.worker.closed.is_set():
                            break
                    if run.worker.closed.is_set():
                        continue
                run.status = RunStatus.preparing
                try:
                    await run.build()
                    await run.prepare()
                except:
                    logger.error("got worker exception in prepare stage, "
                                 "deleting RID %d", run.rid)
                    log_worker_exception()
                    self.delete_cb(run.rid)
                else:
                    run.status = RunStatus.prepare_done


class RunStage(TaskObject):
    def __init__(self, pool, delete_cb):
        self.pool = pool
        self.delete_cb = delete_cb

        #: Runs that are running/paused, kept in order of ascending priority.
        self._run_stack = []

        #: Runs that might be idle, i.e. should be resumed with the
        #: check_idle_only action to check before scheduling them in.
        self._idle_runs = set()

        self._runs_to_unidle = []

        #: Makes sure `highest_priority_run()` isn't invoked multiple times
        #: while waiting for experiments to report back idle status. The lock
        #: should never be contended in normal operation, as only this main
        #: coroutine (_do) should call `highest_priority_run()` (for
        #: scheduling, or from within `check_pause()`). Having it is cheap,
        #: though, and makes sure e.g. tests can call it out-of-band.
        self._priority_lock = asyncio.Lock()

    def _next_prepared_run(self):
        """Return the highest-priority run from the pool that is done preparing
        and ready to be run."""
        prepared_runs = filter(lambda r: r.status == RunStatus.prepare_done,
                               self.pool.runs.values())
        try:
            r = max(prepared_runs, key=lambda r: r.priority_key())
        except ValueError:
            # prepared_runs is an empty sequence
            r = None
        return r

    async def _check_if_still_idle(self, run):
        """Wake up a given run that is assumed to be paused and check whether
        it should still be considered idle."""
        if run.termination_requested:
            return False

        if run.status == RunStatus.deleting:
            # Idle run was forcibly terminated. Un-idle it so it can be cleaned up in
            # the main loop.
            return False

        delete_run = False
        if run.status == RunStatus.idle:
            try:
                run_result = await run.resume(ResumeAction.check_still_idle)
                # The worker just got killed, e.g. during shutdown, so we need to
                # make sure not to attempt communication again.
                if run_result == RunResult.completed:
                    delete_run = True
            except:
                logger.error(
                    "got worker exception in idle callback, deleting RID %d",
                    run.rid)
                log_worker_exception()
                delete_run = True
        else:
            logger.error(
                "got unexpected status while checking RID %s "
                "for idleness, deleting: %s", run.rid, run.status)
            delete_run = True

        if delete_run:
            self.delete_cb(run.rid)
            return False

        return run_result == RunResult.idle

    async def highest_priority_run(self):
        """Return the run to schedule on the next permanent context switch.

        Blocks for runs to become available if there aren't currently any.
        """
        async with self._priority_lock:
            while True:
                # Find the first non-idle run on the stack.
                top_run = None
                for run in reversed(self._run_stack):
                    if (run not in self._idle_runs
                            or not await self._check_if_still_idle(run)):
                        top_run = run
                        break

                prepared_run = self._next_prepared_run()
                if (prepared_run and
                    (not top_run or
                     (prepared_run.priority_key() > top_run.priority_key()))):

                    # Insert the prepared run at the correct position of the
                    # stack.
                    prepared_priority = prepared_run.priority_key()
                    idx = len(self._run_stack)
                    while idx > 0:
                        priority = self._run_stack[idx - 1].priority_key()
                        if prepared_priority > priority:
                            break
                        idx -= 1
                    self._run_stack.insert(idx, prepared_run)
                    top_run = prepared_run

                if top_run:
                    # Un-idle all runs with lower priority to pause them.
                    for run in self._run_stack:
                        if run in self._idle_runs:
                            self._runs_to_unidle.append(run)
                            self._idle_runs.remove(run)
                        if run == top_run:
                            break
                    return top_run

                timeout = None if not self._idle_runs else 0.2
                await asyncio_wait_or_cancel([self.pool.state_changed.wait()],
                    timeout=timeout)

    async def _do(self):
        while True:
            # Get the highest-priority run to execute, blocking if necessary.
            #
            # At the end of the iteration, `run` will either be removed from
            # the run stack, or will still be incomplete, with `resume()` to be
            # invoked again in the future.
            run = await self.highest_priority_run()

            # Un-idle all the runs that are of lower priority than the run about
            # to be executed. The worker should immediately pause.
            for unidle_run in self._runs_to_unidle:
                if unidle_run == run:
                    break
                if unidle_run.status != RunStatus.idle:
                    logger.error("unexpected status %s pausing RID %s from idle",
                                 unidle_run.status, unidle_run.rid)
                unidle_run.status = RunStatus.running
                unidle_result = RunResult(await
                                          unidle_run.resume(ResumeAction.pause))
                if unidle_run.status != RunStatus.running:
                    logger.error(
                        "unexpected status %s after pausing RID %s from idle",
                        unidle_run.status, unidle_run.rid)
                unidle_run.status = RunStatus.paused
            self._runs_to_unidle.clear()

            if run.status not in (RunStatus.paused, RunStatus.prepare_done,
                    RunStatus.idle):
                if run.status != RunStatus.deleting:
                    logger.error("unexpected run status %s for RID %s",
                        run.status, run.rid)
                if run in self._idle_runs:
                    self._idle_runs.remove(run)
                self._run_stack.remove(run)
                continue

            try:
                if run.status == RunStatus.prepare_done:
                    run.status = RunStatus.running
                    run_result = await run.run()
                else:
                    if run.termination_requested:
                        if run.status == RunStatus.idle:
                            # If the run is currently idle, tell it to pause
                            # (which will then throw).
                            action = ResumeAction.pause
                        else:
                            action = ResumeAction.request_termination
                            # Clear "termination requested" flag so another
                            # exception will be triggered if it is set again
                            # during the resumed run.
                            run.termination_requested = False
                    else:
                        action = ResumeAction.resume
                    run.status = RunStatus.running
                    run_result = await run.resume(action)

                run_result = RunResult(run_result)  # no-op type assertion
            except:
                logger.error(
                    "got worker exception in run stage, deleting RID %d",
                    run.rid)
                log_worker_exception()
                self.delete_cb(run.rid)
                self._run_stack.remove(run)
            else:
                if run_result == RunResult.completed:
                    run.status = RunStatus.run_done
                    self._run_stack.remove(run)
                else:
                    if run_result == RunResult.idle:
                        run.status = RunStatus.idle
                        self._idle_runs.add(run)
                    else:
                        run.status = RunStatus.paused


class AnalyzeStage(TaskObject):
    def __init__(self, pool, delete_cb):
        self.pool = pool
        self.delete_cb = delete_cb

    def _get_run(self):
        run_runs = filter(lambda r: r.status == RunStatus.run_done,
                          self.pool.runs.values())
        try:
            r = max(run_runs, key=lambda r: r.priority_key())
        except ValueError:
            # run_runs is an empty sequence
            r = None
        return r

    async def _do(self):
        while True:
            run = self._get_run()
            while run is None:
                await self.pool.state_changed.wait()
                run = self._get_run()
            run.status = RunStatus.analyzing
            try:
                await run.analyze()
            except:
                logger.error("got worker exception in analyze stage of RID %d.",
                             run.rid)
                log_worker_exception()
            self.delete_cb(run.rid)


class Pipeline:
<<<<<<< HEAD
    def __init__(self, ridc, deleter, worker_handlers, notifier, experiment_db,
                 dataset_namespaces):
        self.pool = RunPool(ridc, worker_handlers, notifier, experiment_db,
                            dataset_namespaces)
=======
    def __init__(self, ridc, deleter, worker_handlers, notifier, experiment_db, log_submissions):
        self.pool = RunPool(ridc, worker_handlers, notifier, experiment_db, log_submissions)
>>>>>>> 2a7a72b2
        self._prepare = PrepareStage(self.pool, deleter.delete)
        self._run = RunStage(self.pool, deleter.delete)
        self._analyze = AnalyzeStage(self.pool, deleter.delete)

    def start(self):
        self._prepare.start()
        self._run.start()
        self._analyze.start()

    async def stop(self):
        # NB: restart of a stopped pipeline is not supported
        await self._analyze.stop()
        await self._run.stop()
        await self._prepare.stop()


class Deleter(TaskObject):
    """Provides a synchronous interface for instigating deletion of runs.

    :meth:`RunPool.delete` is an async function (it needs to close the worker
    connection, etc.), so we maintain a queue of RIDs to delete on a background task.
    """
    def __init__(self, pipelines, dataset_namespaces):
        self._pipelines = pipelines
        self._dataset_namespaces = dataset_namespaces
        self._queue = asyncio.Queue()

    def delete(self, rid):
        """Delete the run with the given RID.

        Multiple calls for the same RID are silently ignored.
        """
        logger.debug("delete request for RID %d", rid)
        for pipeline in self._pipelines.values():
            if rid in pipeline.pool.runs:
                pipeline.pool.runs[rid].status = RunStatus.deleting
                break
        self._queue.put_nowait(rid)

    async def join(self):
        await self._queue.join()

    async def _delete(self, rid):
        # By looking up the run by RID, we implicitly make sure to delete each run only
        # once.
        for pipeline in self._pipelines.values():
            if rid in pipeline.pool.runs:
                logger.debug("deleting RID %d...", rid)
                await pipeline.pool.delete(rid)
                if self._dataset_namespaces:
                    self._dataset_namespaces.finish_rid(rid)
                logger.debug("deletion of RID %d completed", rid)
                break

    async def _gc_pipelines(self):
        pipeline_names = list(self._pipelines.keys())
        for name in pipeline_names:
            if not self._pipelines[name].pool.runs:
                logger.debug("garbage-collecting pipeline '%s'...", name)
                await self._pipelines[name].stop()
                del self._pipelines[name]
                logger.debug("garbage-collection of pipeline '%s' completed",
                             name)

    async def _do(self):
        while True:
            rid = await self._queue.get()
            await self._delete(rid)
            await self._gc_pipelines()
            self._queue.task_done()


class Scheduler:
<<<<<<< HEAD
    def __init__(
            self,
            ridc,
            worker_handlers,
            experiment_db,
            dataset_namespaces,
    ):
=======
    def __init__(self, ridc, worker_handlers, experiment_db, log_submissions):
>>>>>>> 2a7a72b2
        self.notifier = Notifier(dict())

        self._pipelines = dict()
        self._worker_handlers = worker_handlers
        self._experiment_db = experiment_db
        self._dataset_namespaces = dataset_namespaces
        self._terminated = False

        self._ridc = ridc
<<<<<<< HEAD
        self._deleter = Deleter(self._pipelines, dataset_namespaces)
=======
        self._deleter = Deleter(self._pipelines)
        self._log_submissions = log_submissions
>>>>>>> 2a7a72b2

    def start(self):
        self._deleter.start()

    async def stop(self):
        # NB: restart of a stopped scheduler is not supported
        self._terminated = True  # prevent further runs from being created
        for pipeline in self._pipelines.values():
            for rid in pipeline.pool.runs.keys():
                self._deleter.delete(rid)
        await self._deleter.join()
        await self._deleter.stop()
        if self._pipelines:
            logger.warning("some pipelines were not garbage-collected")

    def submit(self, pipeline_name, expid, priority=0, due_date=None, flush=False):
        """Submits a new run.

        When called through an experiment, the default values of
        ``pipeline_name``, ``expid`` and ``priority`` correspond to those of
        the current run."""
        # mutates expid to insert head repository revision if None
        if self._terminated:
            return
        try:
            pipeline = self._pipelines[pipeline_name]
        except KeyError:
            logger.debug("creating pipeline '%s'", pipeline_name)
            pipeline = Pipeline(self._ridc, self._deleter,
                                self._worker_handlers, self.notifier,
<<<<<<< HEAD
                                self._experiment_db, self._dataset_namespaces)
=======
                                self._experiment_db, self._log_submissions)
>>>>>>> 2a7a72b2
            self._pipelines[pipeline_name] = pipeline
            pipeline.start()
        return pipeline.pool.submit(
            expid, priority, due_date, flush, pipeline_name,
        )

    def delete(self, rid):
        """Kills the run with the specified RID."""
        self._deleter.delete(rid)

    def request_termination(self, rid):
        """Requests graceful termination of the run with the specified RID."""
        for pipeline in self._pipelines.values():
            if rid in pipeline.pool.runs:
                run = pipeline.pool.runs[rid]
                if run.status in (RunStatus.running, RunStatus.paused, RunStatus.idle):
                    run.termination_requested = True
                else:
                    self.delete(rid)
                break

    def get_status(self):
        """Returns a dictionary containing information about the runs currently
        tracked by the scheduler.

        Must not be modified."""
        return self.notifier.raw_view

    async def check_pause(self, rid):
        """Returns ``True`` if there is a condition that could make ``pause``
        not return immediately (termination requested or higher priority run).

        This is typically used to check from a kernel whether pausing would
        have any effect, in order to avoid the cost of switching kernels in
        the common case where ``pause`` does nothing.

        This function returns quickly, and does not have to be followed by a
        call to ``pause``.
        """
        for p in self._pipelines.values():
            if rid in p.pool.runs:
                pipeline = p
                break
        else:
            raise KeyError("RID not found")

<<<<<<< HEAD
        run = pipeline.pool.runs[rid]
        if run.status != RunStatus.running:
            return False
        if run.termination_requested:
            return True

        return run != (await pipeline._run.highest_priority_run())
=======
                prepared_runs = filter(lambda r: r.status == RunStatus.prepare_done,
                                       pipeline.pool.runs.values())
                try:
                    r = max(prepared_runs, key=lambda r: r.priority_key())
                except ValueError:
                    # prepared_runs is an empty sequence
                    return False
                return r.priority_key() > run.priority_key()
        raise KeyError("RID not found")

    def check_termination(self, rid):
        """Returns ``True`` if termination is requested."""
        for pipeline in self._pipelines.values():
            if rid in pipeline.pool.runs:
                run = pipeline.pool.runs[rid]  
                if run.termination_requested:
                    return True
        return False
        
>>>>>>> 2a7a72b2
<|MERGE_RESOLUTION|>--- conflicted
+++ resolved
@@ -1,11 +1,7 @@
 import asyncio
 import logging
-<<<<<<< HEAD
 from enum import Enum, unique
-=======
 import csv
-from enum import Enum
->>>>>>> 2a7a72b2
 from time import time
 from functools import partial
 
@@ -133,31 +129,16 @@
 
 
 class RunPool:
-<<<<<<< HEAD
-    def __init__(self, ridc, worker_handlers, notifier, experiment_db,
-                 dataset_namespaces):
-=======
-    def __init__(self, ridc, worker_handlers, notifier, experiment_db, log_submissions):
->>>>>>> 2a7a72b2
+    def __init__(self, ridc, worker_handlers, notifier, experiment_db, dataset_namespaces, log_submissions):
         self.runs = dict()
         self.state_changed = Condition()
 
         self.ridc = ridc
         self.worker_handlers = worker_handlers
         self.notifier = notifier
-<<<<<<< HEAD
         self.experiment_db: ExperimentDB = experiment_db
         self.dataset_namespaces = dataset_namespaces
-=======
-        self.experiment_db = experiment_db
         self.log_submissions = log_submissions
-
-    def log_submission(self, rid, expid):
-        start_time = time()
-        with open(self.log_submissions, 'a', newline='') as f:
-            writer = csv.writer(f)
-            writer.writerow([rid, start_time, expid["file"]])
->>>>>>> 2a7a72b2
 
     def submit(self, expid, priority, due_date, flush, pipeline_name):
         # mutates expid to insert head repository revision if None.
@@ -173,14 +154,10 @@
         else:
             wd, repo_msg = None, None
         run = Run(rid, pipeline_name, wd, expid, priority, due_date, flush,
-<<<<<<< HEAD
                   self, repo.get_worker_transport(),
                   repo_msg=repo_msg)
-=======
-                  self, repo_msg=repo_msg)
-        if self.log_submissions is not None:          
+        if self.log_submissions is not None:
             self.log_submission(rid, expid)
->>>>>>> 2a7a72b2
         self.runs[rid] = run
         self.state_changed.notify()
         return rid
@@ -500,15 +477,10 @@
 
 
 class Pipeline:
-<<<<<<< HEAD
     def __init__(self, ridc, deleter, worker_handlers, notifier, experiment_db,
-                 dataset_namespaces):
+                 dataset_namespaces, log_submissions):
         self.pool = RunPool(ridc, worker_handlers, notifier, experiment_db,
-                            dataset_namespaces)
-=======
-    def __init__(self, ridc, deleter, worker_handlers, notifier, experiment_db, log_submissions):
-        self.pool = RunPool(ridc, worker_handlers, notifier, experiment_db, log_submissions)
->>>>>>> 2a7a72b2
+                            dataset_namespaces, log_submissions)
         self._prepare = PrepareStage(self.pool, deleter.delete)
         self._run = RunStage(self.pool, deleter.delete)
         self._analyze = AnalyzeStage(self.pool, deleter.delete)
@@ -582,17 +554,14 @@
 
 
 class Scheduler:
-<<<<<<< HEAD
     def __init__(
             self,
             ridc,
             worker_handlers,
             experiment_db,
             dataset_namespaces,
+            log_submissions,
     ):
-=======
-    def __init__(self, ridc, worker_handlers, experiment_db, log_submissions):
->>>>>>> 2a7a72b2
         self.notifier = Notifier(dict())
 
         self._pipelines = dict()
@@ -602,12 +571,8 @@
         self._terminated = False
 
         self._ridc = ridc
-<<<<<<< HEAD
         self._deleter = Deleter(self._pipelines, dataset_namespaces)
-=======
-        self._deleter = Deleter(self._pipelines)
         self._log_submissions = log_submissions
->>>>>>> 2a7a72b2
 
     def start(self):
         self._deleter.start()
@@ -638,11 +603,8 @@
             logger.debug("creating pipeline '%s'", pipeline_name)
             pipeline = Pipeline(self._ridc, self._deleter,
                                 self._worker_handlers, self.notifier,
-<<<<<<< HEAD
-                                self._experiment_db, self._dataset_namespaces)
-=======
-                                self._experiment_db, self._log_submissions)
->>>>>>> 2a7a72b2
+                                self._experiment_db, self._dataset_namespaces,
+                                self._log_submissions)
             self._pipelines[pipeline_name] = pipeline
             pipeline.start()
         return pipeline.pool.submit(
@@ -689,7 +651,6 @@
         else:
             raise KeyError("RID not found")
 
-<<<<<<< HEAD
         run = pipeline.pool.runs[rid]
         if run.status != RunStatus.running:
             return False
@@ -697,24 +658,12 @@
             return True
 
         return run != (await pipeline._run.highest_priority_run())
-=======
-                prepared_runs = filter(lambda r: r.status == RunStatus.prepare_done,
-                                       pipeline.pool.runs.values())
-                try:
-                    r = max(prepared_runs, key=lambda r: r.priority_key())
-                except ValueError:
-                    # prepared_runs is an empty sequence
-                    return False
-                return r.priority_key() > run.priority_key()
-        raise KeyError("RID not found")
 
     def check_termination(self, rid):
         """Returns ``True`` if termination is requested."""
         for pipeline in self._pipelines.values():
             if rid in pipeline.pool.runs:
-                run = pipeline.pool.runs[rid]  
+                run = pipeline.pool.runs[rid]
                 if run.termination_requested:
                     return True
-        return False
-        
->>>>>>> 2a7a72b2
+        return False