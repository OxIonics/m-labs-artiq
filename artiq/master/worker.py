import asyncio
from enum import Enum, unique
import logging
import os
import sys
import time
from typing import AsyncIterator

from sipyco import pyon
from sipyco.logging_tools import LogParser
from sipyco.packed_exceptions import current_exc_packed

from artiq.master.worker_transport import PipeWorkerTransport, WorkerTransport
from artiq.tools import asyncio_wait_or_cancel

logger = logging.getLogger(__name__)


@unique
class RunResult(Enum):
    completed = 0
    running = 1
    idle = 2


@unique
class ResumeAction(Enum):
    check_still_idle = "check_still_idle"
    pause = "pause"
    resume = "resume"
    request_termination = "request_termination"


class WorkerTimeout(Exception):
    pass


class WorkerWatchdogTimeout(Exception):
    pass


class WorkerError(Exception):
    pass


class WorkerInternalException(Exception):
    """Exception raised inside the worker, information has been printed
    through logging."""
    pass


class WorkerExit(Exception):
    pass


def log_worker_exception():
    exc, _, _ = sys.exc_info()
    if exc is WorkerInternalException:
        logger.debug("worker exception details", exc_info=True)
    else:
        logger.error("worker exception details", exc_info=True)


def _make_output_handler(source_cb):
    log_parser = LogParser(source_cb)

    async def handle_output(entry):
        # Don't await inside this async function to avoid blocking the
        # WorkerManagerProxy receive loop
        try:
            log_parser.line_input(entry)
        except:
            logger.debug("exception in log forwarding", exc_info=True)

    return handle_output


class Worker:
    def __init__(self, handlers=dict(), transport=None, send_timeout=10.0):
        if transport is None:
            transport = PipeWorkerTransport()
        self._transport: WorkerTransport = transport
        self.handlers = handlers
        self.send_timeout = send_timeout

        self.rid = None
        self.filename = None
        self.watchdogs = dict()  # wid -> expiration (using time.monotonic)

        self._created = False
        self._in_progress_action = None
        self._handle_worker_requests_task = None
        self._pending_exception = None
        self.closed = asyncio.Event()

    def create_watchdog(self, t):
        n_user_watchdogs = len(self.watchdogs)
        if -1 in self.watchdogs:
            n_user_watchdogs -= 1
        avail = set(range(n_user_watchdogs + 1)) \
            - set(self.watchdogs.keys())
        wid = next(iter(avail))
        self.watchdogs[wid] = time.monotonic() + t
        return wid

    def delete_watchdog(self, wid):
        del self.watchdogs[wid]

    def watchdog_time(self):
        if self.watchdogs:
            return min(self.watchdogs.values()) - time.monotonic()
        else:
            return None

    def _get_log_source(self):
<<<<<<< HEAD
        return "worker({}, {},{})".format(
            self._transport.description(), self.rid, self.filename,
        )
=======
        return "worker({},{})".format(self.rid, self.filename if self.filename is not None else "<none>")
>>>>>>> 2a7a72b2

    async def _create_process(self, log_level):
        if self.closed.is_set():
            raise WorkerError("Attempting to create process after close")
        if self._created:
            return  # process already exists, recycle
        await self._transport.create(
            self.rid, log_level,
            _make_output_handler(self._get_log_source),
            _make_output_handler(self._get_log_source),
        )

        self._created = True
        self._handle_worker_requests_task = asyncio.create_task(self._handle_worker_requests())

    async def close(self, term_timeout=2.0):
        """Interrupts any I/O with the worker process and terminates the
        worker process.

        This method should always be called by the user to clean up, even if
        build() or examine() raises an exception."""
        self.closed.set()
        # We want to explicitly fail any in progress action here so that
        # there's an explicit message that this is the reason for action
        # failure. Otherwise we might get a worker exited message instead
        # that could be confusing.
        if self._in_progress_action:
            # Raise and catch to stick this line on the attached stack trace
            try:
                raise WorkerError(
                    f"Action cancelled by worker close (RID {self.rid})"
                )
            except WorkerError as ex:
                self._in_progress_action.set_exception(ex)
                self._in_progress_action = None
        await self._transport.close(term_timeout, self.rid)
        # If _handle_worker_requests_task then we didn't complete create
        if self._handle_worker_requests_task is not None:
            # This is likely to be unnecessary, because the send/recv calls will
            # get cancelled or return closed when the underlying transport is
            # closed. But it seems logically coherent to explicitly cancel this
            # here.
            self._handle_worker_requests_task.cancel()
            try:
                await self._handle_worker_requests_task
            except asyncio.CancelledError:
                pass
        if self._pending_exception:
            # This exception is probably irrelevant to the continued functioning
            # of the service but it seems incautious to leave unreported
            # exceptions.
            logger.warning(
                "Pending exception left after worker close",
                exc_info=self._pending_exception,
            )
            self._pending_exception = None

    async def _send(self, obj, cancellable=True):
        line = pyon.encode(obj)
        ifs = [self._transport.send(line)]
        if cancellable:
            ifs.append(self.closed.wait())
        fs = await asyncio_wait_or_cancel(
            ifs, timeout=self.send_timeout,
            return_when=asyncio.FIRST_COMPLETED)
        if all(f.cancelled() for f in fs):
            raise WorkerTimeout(
                "Timeout sending data to worker (RID {})".format(self.rid))
        for f in fs:
            if not f.cancelled() and f.done():
                f.result()  # raise any exceptions
        if cancellable and self.closed.is_set():
            raise WorkerError(
                "Data transmission to worker cancelled (RID {})".format(
                    self.rid))

    async def _recv(self, timeout):
        fs = await asyncio_wait_or_cancel(
            [self._transport.recv()],
            timeout=timeout, return_when=asyncio.FIRST_COMPLETED)
        if all(f.cancelled() for f in fs):
            raise WorkerTimeout(
                "Timeout receiving data from worker (RID {})".format(self.rid)
            )
        line = fs[0].result()
        if not line:
            raise WorkerExit
        try:
            obj = pyon.decode(line.decode())
        except:
            raise WorkerError(
                "Worker sent invalid PYON data (RID {})".format(
                    self.rid
                )
            )
        return obj

    def _complete_action(self, result):
        if self._in_progress_action is None:
            raise RuntimeError(
                "Unexpected action completion (RID {})".format(self.rid),
            )
        self._in_progress_action.set_result(result)
        self._in_progress_action = None

    async def _handle_worker_requests(self):
        while True:
            try:
                try:
                    obj = await self._recv(self.watchdog_time())
                except WorkerTimeout:
                    raise WorkerWatchdogTimeout

                action = obj["action"]
                if action in ("completed", "idle", "pause"):

                    if action == "completed":
                        result = RunResult.completed
                    elif action == "idle":
                        is_idle = obj["kwargs"]["is_idle"]
                        result = RunResult.idle if is_idle else RunResult.running
                    elif action == "pause":
                        result = RunResult.running
                    else:
                        raise RuntimeError("unreachable")

                    self._complete_action(result)
                    continue
                elif action == "exception":
                    raise WorkerInternalException
                elif action == "create_watchdog":
                    func = self.create_watchdog
                elif action == "delete_watchdog":
                    func = self.delete_watchdog
                elif action == "register_experiment":
                    func = self.register_experiment
                else:
                    func = self.handlers[action]
                try:
                    if asyncio.iscoroutinefunction(func):
                        data = (await func(*obj["args"], **obj["kwargs"]))
                    else:
                        data = func(*obj["args"], **obj["kwargs"])
                    reply = {"status": "ok", "data": data}
                except:
                    reply = {
                        "status": "failed",
                        "exception": current_exc_packed()
                    }
                await self._send(reply, cancellable=False)
            except WorkerExit:
                logger.debug(f"Worker receive loop exiting due to worker exit (RID {self.rid}")
                if self._in_progress_action:
                    # Raise and catch to stick this line on the attached stack trace
                    try:
                        raise WorkerError(
                            f"Worker ended whilst attempting to execute action (RID {self.rid})"
                        )
                    except WorkerError as ex:
                        self._in_progress_action.set_exception(ex)
                        self._in_progress_action = None
                break
            except asyncio.CancelledError:
                logger.debug(
                    f"Worker receive loop exiting due to cancel (RID {self.rid}"
                )
                if self._in_progress_action:
                    # We only expect a CancelledError when the worker is being
                    # closed and we should have already stopped in progress
                    # actions in close.
                    logger.warning(
                        f"Unexpected in-progress action when request handler "
                        f"cancelled (RID {self.rid}"
                    )
                    # Raise and catch to stick this line on the attached stack trace
                    try:
                        raise WorkerError(
                            f"Worker action cancelled because request handler "
                            f"cancelled (RID {self.rid})"
                        )
                    except WorkerError as ex:
                        self._in_progress_action.set_exception(ex)
                        self._in_progress_action = None
                raise
            except Exception as ex:
                if self._in_progress_action is not None:
                    self._in_progress_action.set_exception(ex)
                    self._in_progress_action = None
                else:
                    self._pending_exception = ex

    async def _worker_action(self, obj, timeout=None):
        if self._pending_exception:
            ex = self._pending_exception
            self._pending_exception = None
            raise ex
        if self.closed.is_set():
            raise WorkerError(
                f"Worker is closed can't perform action {obj['action']} (RID {self.rid})",
            )
        if self._in_progress_action:
            raise WorkerError(
                f"Worker may only have one action in progress at a time (RID {self.rid})"
            )
        try:
            self._in_progress_action = asyncio.get_event_loop().create_future()
            await self._send(obj)
            return await asyncio.wait_for(
                self._in_progress_action, timeout=timeout,
            )

        # If either of these exceptions occur we had better close this worker
        # now or else it's going to get very confused about whether it's running
        # an action or not. This has been the case longer than this commenting
        # drawing attention to it.
        except asyncio.CancelledError:
            # _in_progress_action has been cancelled
            self._in_progress_action = None
            raise
        except asyncio.TimeoutError:
            # _in_progress_action has been cancelled
            self._in_progress_action = None
            raise WorkerWatchdogTimeout()

    async def build(self, rid, pipeline_name, wd, expid, priority,
                    timeout=15.0):
        self.rid = rid
        if "file" in expid:
            self.filename = os.path.basename(expid["file"])
        await self._create_process(expid["log_level"])
        await self._worker_action(
            {"action": "build",
             "rid": rid,
             "pipeline_name": pipeline_name,
             "wd": wd,
             "expid": expid,
             "priority": priority},
            timeout)

    async def prepare(self):
        await self._worker_action({"action": "prepare"})

    async def run(self):
        run_result = await self._worker_action({"action": "run"})
        if run_result != RunResult.completed:
            self.yield_time = time.monotonic()
        return run_result

    async def resume(self, resume_action):
        stop_duration = time.monotonic() - self.yield_time
        for wid in self.watchdogs.items():
            self.watchdogs[wid] += stop_duration
        timeout = None
        if resume_action == ResumeAction.check_still_idle:
            timeout = 1.0
        run_result = await self._worker_action({
            "status": "ok",
            "data": resume_action.value
        }, timeout)
        if not run_result:
            self.yield_time = time.monotonic()
        return run_result

    async def analyze(self):
        await self._worker_action({"action": "analyze"})

    async def examine(self, rid, file, timeout=20.0):
        self.rid = rid
        self.filename = os.path.basename(file)

        await self._create_process(logging.WARNING)
        r = dict()

<<<<<<< HEAD
        def register(class_name, name, arginfo, argument_ui, scheduler_defaults):
            r[class_name] = {"name": name, "arginfo": arginfo,
                             "scheduler_defaults": scheduler_defaults,
                             "argument_ui": argument_ui}
=======
        def register(class_name, name, arginfo, argument_ui,
                     scheduler_defaults):
            r[class_name] = {
                "name": name,
                "arginfo": arginfo,
                "argument_ui": argument_ui,
                "scheduler_defaults": scheduler_defaults
            }
>>>>>>> 2a7a72b2
        self.register_experiment = register
        await self._worker_action({"action": "examine", "file": file},
                                  timeout)
        del self.register_experiment
        return r<|MERGE_RESOLUTION|>--- conflicted
+++ resolved
@@ -113,13 +113,9 @@
             return None
 
     def _get_log_source(self):
-<<<<<<< HEAD
         return "worker({}, {},{})".format(
             self._transport.description(), self.rid, self.filename,
         )
-=======
-        return "worker({},{})".format(self.rid, self.filename if self.filename is not None else "<none>")
->>>>>>> 2a7a72b2
 
     async def _create_process(self, log_level):
         if self.closed.is_set():
@@ -393,12 +389,6 @@
         await self._create_process(logging.WARNING)
         r = dict()
 
-<<<<<<< HEAD
-        def register(class_name, name, arginfo, argument_ui, scheduler_defaults):
-            r[class_name] = {"name": name, "arginfo": arginfo,
-                             "scheduler_defaults": scheduler_defaults,
-                             "argument_ui": argument_ui}
-=======
         def register(class_name, name, arginfo, argument_ui,
                      scheduler_defaults):
             r[class_name] = {
@@ -407,7 +397,6 @@
                 "argument_ui": argument_ui,
                 "scheduler_defaults": scheduler_defaults
             }
->>>>>>> 2a7a72b2
         self.register_experiment = register
         await self._worker_action({"action": "examine", "file": file},
                                   timeout)
