--- conflicted
+++ resolved
@@ -43,18 +43,21 @@
         self._worker_managers.pop(manager_id, None)
         self.notifier.pop(manager_id)
 
-    def _create_worker_manager(self, manager_id, description, reader, writer):
-        self._worker_managers[manager_id] = WorkerManagerProxy(
+    def _create_worker_manager(self, manager_id, hello, reader, writer):
+        mgr = self._worker_managers[manager_id] = WorkerManagerProxy(
             manager_id,
-            description,
+            hello,
             reader,
             writer,
             lambda: self._remove_worker_manager(manager_id),
         )
         self.notifier[manager_id] = {
             "id": manager_id,
-            "description": description,
+            "description": mgr.description,
         }
+        log.info(
+            f"New worker manager connection id={manager_id} description={mgr.description}"
+        )
 
     def get_ports(self):
         return [
@@ -75,24 +78,7 @@
             )
 
         manager_id = hello["manager_id"]
-<<<<<<< HEAD
-        mgr = self._worker_managers[manager_id] = WorkerManagerProxy(
-            manager_id,
-            hello,
-            reader,
-            writer,
-            lambda: self._worker_managers.pop(manager_id, None)
-        )
-        log.info(
-            f"New worker manager connection id={manager_id} description={mgr.description}"
-        )
-=======
-        description = hello["manager_description"]
-        log.info(
-            f"New worker manager connection id={manager_id} description={description}"
-        )
-        self._create_worker_manager(manager_id, description, reader, writer)
->>>>>>> 0a2c61d0
+        self._create_worker_manager(manager_id, hello, reader, writer)
 
     def get_proxy(self, worker_manager_id) -> WorkerManagerProxy:
         try:
