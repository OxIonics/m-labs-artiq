from __future__ import annotations

import asyncio
import logging
from typing import AsyncIterator, Callable, Dict, List, Tuple
import uuid

from sipyco import pyon
from sipyco.logging_tools import log_with_name
from sipyco.sync_struct import Notifier

from artiq.master.worker_transport import WorkerTransport
from artiq.queue_tools import iterate_queue


log = logging.getLogger(__name__)


class WorkerManagerDB:

    @classmethod
    async def create(cls, host, port, limit=8 * 1024 * 1024) -> WorkerManagerDB:
        async def handle_connection(reader, writer):
            await instance.handle_connection(reader, writer)

        server = await asyncio.start_server(
            handle_connection,
            host, port,
            limit=limit,
        )
        instance = cls(server)
        return instance

    def __init__(self, server):
        self._worker_managers: Dict[str, WorkerManagerProxy] = {}
        self._server: asyncio.AbstractServer = server

        # For notifying clients of changes to worker manager connections. This must be
        # suitable for PYON serialisation.
        # Modifications to self._worker_managers must also modify this notifier.
        self.notifier: Notifier = Notifier({})

    def _remove_worker_manager(self, manager_id):
        self._worker_managers.pop(manager_id, None)
        self.notifier.pop(manager_id)

    def _create_worker_manager(self, manager_id, hello, reader, writer):
        mgr = self._worker_managers[manager_id] = WorkerManagerProxy(
            manager_id,
            hello,
            reader,
            writer,
            lambda: self._remove_worker_manager(manager_id),
        )
        self.notifier[manager_id] = {
            "id": manager_id,
            "description": mgr.description,
            "repo_root": mgr.repo_root,
            "metadata": mgr.metadata,
        }
        log.info(
            f"New worker manager connection id={manager_id} "
            f"description={mgr.description} repo_root={mgr.repo_root} "
            f"metadata={mgr.metadata}"
        )

    def get_ports(self):
        return [
            socket.getsockname()[1]
            for socket in self._server.sockets
        ]

    async def handle_connection(
            self,
            reader: asyncio.StreamReader,
            writer: asyncio.StreamWriter,
    ):
        try:
            hello = pyon.decode(await reader.readline())
            if hello["action"] != "hello":
                raise RuntimeError(
                    f"Unexpected action {hello['action']}, expecting hello"
                )

            manager_id = hello["manager_id"]
            existing_proxy = self._worker_managers.get(manager_id)
            if existing_proxy:
                raise RuntimeError(
                    "Worker manager connection attempt with ID that's already "
                    f"connected. ID {manager_id}. "
                    f"Already in use by {existing_proxy.description} "
                    f"metadata: {existing_proxy.metadata}"
                )
        except Exception as ex:
            log.exception("Failed to handle worker manager connection")
            writer.write(pyon.encode({
                "action": "error",
                "msg": str(ex),
            }).encode())
            writer.close()
        else:
            self._create_worker_manager(manager_id, hello, reader, writer)

    def get_proxy(self, worker_manager_id) -> WorkerManagerProxy:
        try:
            return self._worker_managers[worker_manager_id]
        except KeyError:
            raise ValueError(f"Unknown worker_manager_id {worker_manager_id}")

    def get_transport(self, worker_manager_id):
        return self.get_proxy(worker_manager_id).get_transport()

    async def close(self):
        self._server.close()
        await self._server.wait_closed()

        # We could use `gather` or `wait` here.
        # With `gather` we have to spread the arguments, but the first exception
        # is propagated.
        # `wait` accepts an iterable, but we'd have to checks for exceptions
        # manually.
        await asyncio.gather(*[
            proxy.close()
            for proxy in self._worker_managers.values()
        ])


class _ManagedWorkerState:
    def __init__(self):
        self.created = asyncio.get_event_loop().create_future()
        # If there's more than one item in this queue then that's quite
        # unexpected. It probably means that the `Worker` object and scheduling
        # machinery are getting quite behind.
        self.recv_queue = asyncio.Queue(10)
        # These need to be bigger because sometimes we get large multiline log
        # message like stack traces. It's nice not to await in the message
        # handling code so we don't to worry that we might block when we have a
        # waiting message.
        self.stdout_queue = asyncio.Queue(100)
        self.stderr_queue = asyncio.Queue(100)
        self.closed = asyncio.get_event_loop().create_future()


class WorkerManagerProxy:

    worker_messages = {
        "worker_created",
        "worker_msg",
        "worker_stdout",
        "worker_stderr",
        "worker_closed",
        "worker_error",
    }
    scan_messages = {
        "scan_result",
        "scan_failed",
    }

    def __init__(self, id_, hello, reader, writer, detach):
        self._id = id_
        self.description = hello["manager_description"]
        self.repo_root = hello["repo_root"]
        self._reader: asyncio.StreamReader = reader
        self._writer: asyncio.StreamWriter = writer
        self._run_task = asyncio.create_task(self._run())
        self._workers: Dict[str, _ManagedWorkerState] = {}
        self._inprogress_scans: Dict[str, asyncio.Future] = {}
        self._on_close: List[Callable[[], None]] = [detach]
<<<<<<< HEAD
        self.metadata = hello.get("metadata", {})
=======
        self._closed = False
>>>>>>> f233347a

    @property
    def id(self):
        return self._id

    def get_transport(self):
        id_ = str(uuid.uuid4())
        log.debug(f"New worker transport {id_} in manager {self._id}")
        return ManagedWorkerTransport(
            self,
            id_,
        )

    async def _run(self):
        try:
            while True:
                line = await self._reader.readline()
                if not line:
                    break
                obj = pyon.decode(line.decode())
                action = obj["action"]

                if action in self.worker_messages:
                    self._worker_action(obj)
                elif action in self.scan_messages:
                    self._scan_action(obj)
                elif action == "manager_log":
                    logs = obj["logs"]
                    for l in logs:
                        log_with_name(
                            l["name"],
                            l["levelno"],
                            l["msg"],
                            extra={"source": f"mgr({self.description})"}
                        )
                else:
                    raise RuntimeError(f"Unexpected action {action}")
        except asyncio.CancelledError:
            pass
        except Exception:
            # This is signalled to the worker manager by closing
            # the connection and to all ManagedWorkerTransports in `_close`
            log.exception(
                "Unhandled exception in handling message from worker manager",
            )
        finally:
            log.info(f"Shutting down worker manager {self._id}")
            await self._close()

    async def _close(self):
        self._closed = True
        for cb in self._on_close:
            cb()
        workers = list(self._workers.values())
        self._workers.clear()
        for worker in workers:
            if not worker.created.done():
                worker.created.set_exception(RuntimeError(
                    "WorkerManger closing during create"
                ))
            if not worker.closed.done():
                worker.closed.set_result(None)
        for scan_future in self._inprogress_scans.values():
            scan_future.set_exception(RuntimeError(
                "Worker proxy closed during scan",
            ))
        if workers:
            (_, pending) = await asyncio.wait(
                [worker.recv_queue.put("") for worker in workers] +
                [worker.stdout_queue.put(None) for worker in workers] +
                [worker.stderr_queue.put(None) for worker in workers],
                timeout=0.5,
                )
            if pending:
                log.warning(
                    f"Failed to put end sentinels in {len(pending)} worker queues"
                )
        self._writer.close()
        await self._writer.wait_closed()

    def _worker_action(self, obj):
        action = obj["action"]
        worker_id = obj["worker_id"]
        state = self._workers[worker_id]

        if action == "worker_created":
            state.created.set_result(None)
            log.debug(f"Worker {worker_id} created")
        elif action == "worker_error":
            log.error(f"Worker {worker_id} error: {obj['msg']}")
            if not state.created.done():
                state.created.set_exception(RuntimeError(
                    "Worker failed during create"
                ))
            state.recv_queue.put_nowait("")
        elif action == "worker_msg":
            try:
                state.recv_queue.put_nowait(obj["msg"])
            except asyncio.QueueFull:
                raise RuntimeError(
                    "Receive queue full. The master must be running behind"
                )
        elif action == "worker_stdout":
            try:
                state.stdout_queue.put_nowait(obj["data"])
            except asyncio.QueueFull:
                log.warning("Dropping worker stdout line")
        elif action == "worker_stderr":
            try:
                state.stderr_queue.put_nowait(obj["data"])
            except asyncio.QueueFull:
                log.warning("Dropping worker stderr line")
        elif action == "worker_closed":
            state.closed.set_result(None)
            state.recv_queue.put_nowait("")
            del self._workers[worker_id]
        else:
            raise RuntimeError(f"Unexpected worker action {action}")

    async def _send(self, obj):
        self._writer.write(pyon.encode(obj).encode() + b"\n")
        await self._writer.drain()

    async def create_worker(
            self, worker_id, rid, log_level
    ) -> Tuple[AsyncIterator, AsyncIterator]:
        if self._closed:
            # It's possible if we're busy that:
            # * receive scheduler.submit, which creates a ManagedWorkerTransport
            #   for experiment RID=X
            # * The connection to the worker manager fails and this is marked as
            #   closed
            # * The experiment RID=X gets to the build stage. build calls this
            # When that happens we need to ensure that `close_worker` can be
            # called successfully. This is achieved by never adding this worker
            # to the `_workers` dict so that `close_worker` short circuits.
            raise RuntimeError(
                f"WorkerManager {self._id} closed cannot create worker "
                f"{worker_id} (RID {rid})"
            )
        state = self._workers[worker_id] = _ManagedWorkerState()
        await self._send({
            "action": "create_worker",
            "worker_id": worker_id,
            "rid": rid,
            "log_level": log_level,
        })
        await self._writer.drain()
        await state.created
        log.info(f"Created worker {worker_id} on manager {self._id} (RID {rid})")

        return (
            iterate_queue(state.stdout_queue),
            iterate_queue(state.stderr_queue),
        )

    async def worker_msg(self, worker_id, msg: str):
        await self._send({
            "action": "worker_msg",
            "worker_id": worker_id,
            "msg": msg,
        })

    async def worker_recv(self, worker_id):
        try:
            return await self._workers[worker_id].recv_queue.get()
        except KeyError:
            # If there's no worker here the worker has either been removed
            # because it was closed or the proxy has shutdown its connection
            # to the worker manager.
            log.debug(f"No worker known by id {worker_id} in worker_recv")
            return ""

    async def close_worker(self, worker_id, term_timeout, rid):
        if worker_id not in self._workers:
            log.debug(
                f"Ignoring close request for unknown worker {worker_id}. "
                "Probably never created or already closed"
            )
            return
        await self._send({
            "action": "close_worker",
            "worker_id": worker_id,
            "term_timeout": term_timeout,
            "rid": rid,
        })
        await self._workers[worker_id].closed

    async def scan_dir(self, path):
        scan_id = str(uuid.uuid4())
        future = asyncio.get_event_loop().create_future()
        self._inprogress_scans[scan_id] = future
        await self._send({
            "action": "scan_dir",
            "scan_id": scan_id,
            "path": path,
        })
        return await future

    def _scan_action(self, obj):
        action = obj["action"]
        scan_id = obj["scan_id"]
        future = self._inprogress_scans.pop(scan_id)
        if action == "scan_result":
            future.set_result(obj)
        elif action == "scan_failed":
            future.set_exception(RuntimeError(obj["msg"]))
        else:
            raise RuntimeError(f"Unexpected scan action {action}")

    async def close(self):
        self._run_task.cancel()
        try:
            await self._run_task
        except asyncio.CancelledError:
            pass

    def add_on_close(self, cb):
        self._on_close.append(cb)


class ManagedWorkerTransport(WorkerTransport):

    def __init__(self, proxy: WorkerManagerProxy, id: str):
        self._proxy = proxy
        self._id = id

    async def create(self, rid, log_level) -> Tuple[AsyncIterator, AsyncIterator]:
        return await self._proxy.create_worker(self._id, rid, log_level)

    async def send(self, msg: str):
        return await self._proxy.worker_msg(self._id, msg)

    async def recv(self):
        return await self._proxy.worker_recv(self._id)

    async def close(self, term_timeout, rid):
        return await self._proxy.close_worker(self._id, term_timeout, rid)

    def description(self):
        return self._proxy.description<|MERGE_RESOLUTION|>--- conflicted
+++ resolved
@@ -166,11 +166,8 @@
         self._workers: Dict[str, _ManagedWorkerState] = {}
         self._inprogress_scans: Dict[str, asyncio.Future] = {}
         self._on_close: List[Callable[[], None]] = [detach]
-<<<<<<< HEAD
+        self._closed = False
         self.metadata = hello.get("metadata", {})
-=======
-        self._closed = False
->>>>>>> f233347a
 
     @property
     def id(self):
