"""Client-side interfaces to the master databases (devices, datasets).

These artefacts are intended for out-of-process use (i.e. from workers or the
standalone command line tools).
"""

from operator import setitem
import h5py
import importlib
import logging
import numpy

import numpy as np

from sipyco.sync_struct import Notifier
from sipyco.pc_rpc import AutoTarget, Client, BestEffortClient

from artiq.master.databases import make_dataset

logger = logging.getLogger(__name__)


class DummyDevice:
    pass


def _create_device(desc, device_mgr):
    ty = desc["type"]
    if ty == "local":
        module = importlib.import_module(desc["module"])
        device_class = getattr(module, desc["class"])
        return device_class(device_mgr, **desc.get("arguments", {}))
    elif ty == "controller":
        if desc.get("best_effort", False):
            cls = BestEffortClient
        else:
            cls = Client
        # Automatic target can be specified either by the absence of
        # the target_name parameter, or a None value.
        target_name = desc.get("target_name", None)
        if target_name is None:
            target_name = AutoTarget
        return cls(desc["host"], desc["port"], target_name)
    elif ty == "controller_aux_target":
        controller = device_mgr.get_desc(desc["controller"])
        if desc.get("best_effort", controller.get("best_effort", False)):
            cls = BestEffortClient
        else:
            cls = Client
        return cls(controller["host"], controller["port"], desc["target_name"])
    elif ty == "dummy":
        return DummyDevice()
    else:
        raise ValueError("Unsupported type in device DB: " + ty)


class DeviceError(Exception):
    pass


class DeviceManager:
    """Handles creation and destruction of local device drivers and controller
    RPC clients."""
    def __init__(self, ddb, virtual_devices=dict()):
        self.ddb = ddb
        self.virtual_devices = virtual_devices
        self.active_devices = []

    def get_device_db(self):
        """Returns the full contents of the device database."""
        return self.ddb.get_device_db()

    def get_desc(self, name):
        return self.ddb.get(name, resolve_alias=True)

    def get(self, name):
        """Get the device driver or controller client corresponding to a
        device database entry."""
        if name in self.virtual_devices:
            return self.virtual_devices[name]

        try:
            desc = self.get_desc(name)
        except Exception as e:
            raise DeviceError("Failed to get description of device '{}'"
                              .format(name)) from e

        for existing_desc, existing_dev in self.active_devices:
            if desc == existing_desc:
                return existing_dev

        try:
            dev = _create_device(desc, self)
        except Exception as e:
            raise DeviceError("Failed to create device '{}'"
                              .format(name)) from e
        self.active_devices.append((desc, dev))
        return dev

    def close_devices(self):
        """Closes all active devices, in the opposite order as they were
        requested."""
        for _desc, dev in reversed(self.active_devices):
            try:
                if isinstance(dev, (Client, BestEffortClient)):
                    dev.close_rpc()
                elif hasattr(dev, "close"):
                    dev.close()
            except Exception as e:
                logger.warning("Exception %r when closing device %r", e, dev)
        self.active_devices.clear()


class DatasetManager:
    def __init__(self, ddb):
        self._broadcaster = Notifier(dict())
        self.local = dict()
        self.archive = dict()

        self.ddb = ddb
        self._broadcaster.publish = ddb.update

    def set(self, key, value, broadcast=False, persist=False, archive=True,
            hdf5_options=None):
        if persist:
            broadcast = True

        if broadcast:
            self._broadcaster[key] = make_dataset(
                persist=persist,
                value=value,
                hdf5_options=hdf5_options,
            )
        elif key in self._broadcaster.raw_view:
            del self._broadcaster[key]

        if archive:
            self.local[key] = make_dataset(
                persist=persist,
                value=value,
                hdf5_options=hdf5_options,
            )
        elif key in self.local:
            del self.local[key]

    def _get_mutation_target(self, key):
        target = self.local.get(key, None)
        if key in self._broadcaster.raw_view:
            if target is not None:
                assert target["value"] is self._broadcaster.raw_view[key]["value"]
            return self._broadcaster[key]["value"]
        if target is None:
            raise KeyError("Cannot mutate nonexistent dataset '{}'".format(key))
        return target["value"]

    def mutate(self, key, index, value):
        target = self._get_mutation_target(key)
        if isinstance(index, tuple):
            if isinstance(index[0], tuple):
                index = tuple(slice(*e) for e in index)
            else:
                index = slice(*index)
        setitem(target, index, value)

    def append_to(self, key, value):
        self._get_mutation_target(key).append(value)

    def get(self, key, archive=False):
        if key in self.local:
<<<<<<< HEAD
            return self.local[key]
       
        data = self.ddb.get(key)
        if archive:
            # if key in self.archive:
            #     logger.warning("Dataset '%s' is already in archive, "
            #                    "overwriting", key, stack_info=True)
            self.archive[key] = data
        return data
=======
            return self.local[key]["value"]

        dataset = self.ddb.get(key)
        if archive:
            if key in self.archive:
                logger.warning("Dataset '%s' is already in archive, "
                               "overwriting", key, stack_info=True)
            self.archive[key] = dataset
        return dataset["value"]
>>>>>>> 5e1847e7

    def write_hdf5(self, f):
        datasets_group = f.create_group("datasets")
        for k, v in self.local.items():
            _write(datasets_group, k, v)

        archive_group = f.create_group("archive")
        for k, v in self.archive.items():
            _write(archive_group, k, v)


def _write(group, k, v):
    # Add context to exception message when the user writes a dataset that is
    # not representable in HDF5.
    try:
<<<<<<< HEAD
        if isinstance(v, list):
            v = numpy.asarray(v)
            if v.dtype.type == numpy.unicode_:
                v = numpy.array(v, dtype=h5py.special_dtype(vlen=str))
        group[k] = v
=======
        group.create_dataset(k, data=v["value"], **v["hdf5_options"])
>>>>>>> 5e1847e7
    except TypeError as e:
        raise TypeError("Error writing dataset '{}' of type '{}': {}".format(
            k, type(v["value"]), e))<|MERGE_RESOLUTION|>--- conflicted
+++ resolved
@@ -167,17 +167,6 @@
 
     def get(self, key, archive=False):
         if key in self.local:
-<<<<<<< HEAD
-            return self.local[key]
-       
-        data = self.ddb.get(key)
-        if archive:
-            # if key in self.archive:
-            #     logger.warning("Dataset '%s' is already in archive, "
-            #                    "overwriting", key, stack_info=True)
-            self.archive[key] = data
-        return data
-=======
             return self.local[key]["value"]
 
         dataset = self.ddb.get(key)
@@ -187,7 +176,6 @@
                                "overwriting", key, stack_info=True)
             self.archive[key] = dataset
         return dataset["value"]
->>>>>>> 5e1847e7
 
     def write_hdf5(self, f):
         datasets_group = f.create_group("datasets")
@@ -203,15 +191,7 @@
     # Add context to exception message when the user writes a dataset that is
     # not representable in HDF5.
     try:
-<<<<<<< HEAD
-        if isinstance(v, list):
-            v = numpy.asarray(v)
-            if v.dtype.type == numpy.unicode_:
-                v = numpy.array(v, dtype=h5py.special_dtype(vlen=str))
-        group[k] = v
-=======
         group.create_dataset(k, data=v["value"], **v["hdf5_options"])
->>>>>>> 5e1847e7
     except TypeError as e:
         raise TypeError("Error writing dataset '{}' of type '{}': {}".format(
             k, type(v["value"]), e))