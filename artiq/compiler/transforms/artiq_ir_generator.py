--- conflicted
+++ resolved
@@ -467,7 +467,6 @@
             self.append(ir.BranchIf(cond, if_true, tail), block=head)
 
     def visit_While(self, node):
-        old_outer_final, self.outer_final = self.outer_final, None
         try:
             head = self.add_block("while.head")
             self.append(ir.Branch(head))
@@ -487,7 +486,6 @@
         finally:
             self.break_target = old_break
             self.continue_target = old_continue
-            self.outer_final = old_outer_final
 
         if any(node.orelse):
             else_tail = self.add_block("while.else")
@@ -562,7 +560,6 @@
             assert False
 
     def visit_ForT(self, node):
-        old_outer_final, self.outer_final = self.outer_final, None
         try:
             iterable = self.visit(node.iter)
             length = self.iterable_len(iterable)
@@ -600,7 +597,6 @@
         finally:
             self.break_target = old_break
             self.continue_target = old_continue
-            self.outer_final = old_outer_final
 
         if any(node.orelse):
             else_tail = self.add_block("for.else")
@@ -787,19 +783,6 @@
             # if we have a while:try/finally continue must execute finally
             # before continuing the while
             redirect = final_branch
-<<<<<<< HEAD
-        elif self.outer_final is not None:
-            # If we have while:try/finally:try then we need to execute that finally
-            # before the continuing the while
-            # If we have try/finally:while:try then we should just continue the
-            # while without having to execute the finally until later
-            # If we have try/finally:while:try/finally:try we should execute
-            # one but not the other
-            # This is achieved by reseting self.outer_final in while and for
-            # loops
-            redirect = self.outer_final
-=======
->>>>>>> 2a7a72b2
         else:
             redirect = lambda dest, proxy: proxy.append(ir.Branch(dest))
 
