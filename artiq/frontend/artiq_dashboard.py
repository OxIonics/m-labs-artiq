#!/usr/bin/env python3

import argparse
import asyncio
import atexit
<<<<<<< HEAD
import faulthandler
=======
>>>>>>> 2a7a72b2
import importlib
import os
import logging

from PyQt5 import QtCore, QtGui, QtWidgets
from qasync import QEventLoop

from sipyco.pc_rpc import AsyncioClient, Client
from sipyco.broadcast import Receiver
from sipyco import common_args
from sipyco.asyncio_tools import atexit_register_coroutine

from artiq import __artiq_dir__ as artiq_dir, __version__ as artiq_version
from artiq.consts import CONTROL_PORT, NOTIFY_PORT
from artiq.dashboard.local_worker_manager import LocalWorkerManager
from artiq.dashboard.quick_open_dialog import init_quick_open_dialog
from artiq.tools import get_user_config_dir
from artiq.gui.models import ModelSubscriber
from artiq.gui import state, log
from artiq.dashboard import (
    experiments, shortcuts, explorer,
    moninj, datasets, schedule, applets_ccb, status, worker_managers,
)


def get_argparser():
    parser = argparse.ArgumentParser(description="ARTIQ Dashboard")
    parser.add_argument("--version", action="version",
                        version="ARTIQ v{}".format(artiq_version),
                        help="print the ARTIQ version number")
    parser.add_argument(
        "-s", "--server", default="::1",
        help="hostname or IP of the master to connect to")
    parser.add_argument(
        "--port-notify", default=NOTIFY_PORT, type=int,
        help="TCP port to connect to for notifications")
    parser.add_argument(
        "--port-control", default=CONTROL_PORT, type=int,
        help="TCP port to connect to for control")
    parser.add_argument(
        "--port-broadcast", default=1067, type=int,
        help="TCP port to connect to for broadcasts")
    parser.add_argument(
        "--db-file", default=None,
        help="database file for local GUI settings")
    parser.add_argument(
        "-p", "--load-plugin", dest="plugin_modules", action="append",
        help="Python module to load on startup")
<<<<<<< HEAD
    parser.add_argument(
        "--repo",
        help="Specify the directory containing the repository of experiments",
    )
=======
>>>>>>> 2a7a72b2
    common_args.verbosity_args(parser)
    return parser


class MainWindow(QtWidgets.QMainWindow):
    def __init__(self, server):
        QtWidgets.QMainWindow.__init__(self)

        icon = QtGui.QIcon(os.path.join(artiq_dir, "gui", "logo.svg"))
        self.setWindowIcon(icon)
        self.setWindowTitle("ARTIQ Dashboard - {}".format(server))

        qfm = QtGui.QFontMetrics(self.font())
        self.resize(140*qfm.averageCharWidth(), 38*qfm.lineSpacing())

        self.exit_request = asyncio.Event()

    def closeEvent(self, event):
        event.ignore()
        self.exit_request.set()

    def save_state(self):
        return {
            "state": bytes(self.saveState()),
            "geometry": bytes(self.saveGeometry())
        }

    def restore_state(self, state):
        self.restoreGeometry(QtCore.QByteArray(state["geometry"]))
        self.restoreState(QtCore.QByteArray(state["state"]))


class MdiArea(QtWidgets.QMdiArea):
    def __init__(self):
        QtWidgets.QMdiArea.__init__(self)
        self.pixmap = QtGui.QPixmap(os.path.join(
            artiq_dir, "gui", "logo_ver.svg"))

    def paintEvent(self, event):
        QtWidgets.QMdiArea.paintEvent(self, event)
        painter = QtGui.QPainter(self.viewport())
        x = (self.width() - self.pixmap.width())//2
        y = (self.height() - self.pixmap.height())//2
        painter.setOpacity(0.5)
        painter.drawPixmap(x, y, self.pixmap)


def main():
    faulthandler.enable()

    # initialize application
    args = get_argparser().parse_args()
    widget_log_handler = log.init_log(args, "dashboard")
    if args.verbose == 2:
        # This is super chatty on debug. Limit it to info unless we get more
        # than two verbose flags.
        logging.getLogger("qasync").setLevel(logging.INFO)

<<<<<<< HEAD
    try:
        import resource
    except ImportError:
        pass
    else:
        resource.setrlimit(
            resource.RLIMIT_CORE,
            (resource.RLIM_INFINITY, resource.RLIM_INFINITY),
        )
        core_limit = resource.getrlimit(resource.RLIMIT_CORE)
        logging.info(f"Set core limit {core_limit}")

=======
    # load any plugin modules first (to register argument_ui classes, etc.)
>>>>>>> 2a7a72b2
    if args.plugin_modules:
        for mod in args.plugin_modules:
            importlib.import_module(mod)

<<<<<<< HEAD
    load_db_file = None
=======
>>>>>>> 2a7a72b2
    if args.db_file is None:
        db_file = os.path.join(
            get_user_config_dir(),
            "artiq_dashboard_{server}_{port}_{repo_root}.pyon".format(
                server=args.server.replace(":","."),
                port=args.port_notify,
                repo_root=os.getcwd().replace("/", "_").replace("\\", "_").replace(":", "_")
            ),
        )
        old_db_file = os.path.join(
            get_user_config_dir(),
            "artiq_dashboard_{server}_{port}.pyon".format(
                server=args.server.replace(":","."),
                port=args.port_notify,
            ),
        )
        if not os.path.exists(db_file) and os.path.exists(old_db_file):
            load_db_file = old_db_file
    else:
        db_file = args.db_file

    app = QtWidgets.QApplication(["ARTIQ Dashboard"])
    loop = QEventLoop(app)
    asyncio.set_event_loop(loop)
    atexit.register(loop.close)
    smgr = state.StateManager(db_file, load=load_db_file)

    # create connections to master
    rpc_clients = dict()
    for target in "schedule", "experiment_db", "dataset_db", "device_db", "worker_managers":
        client = AsyncioClient()
        loop.run_until_complete(client.connect_rpc(
            args.server, args.port_control, "master_" + target))
        atexit.register(client.close_rpc)
        rpc_clients[target] = client

    config = Client(args.server, args.port_control, "master_config")
    try:
        server_name = config.get_name()
    finally:
        config.close_rpc()

    disconnect_reported = False
    d_status = None
    def report_disconnect():
        nonlocal disconnect_reported
        if not disconnect_reported:
            logging.error("connection to master lost, "
                          "restart dashboard to reconnect", exc_info=True)
        disconnect_reported = True
        if d_status:
            d_status.master_disconnected()

    sub_clients = dict()
    for notifier_name, modelf in (("all_explist", explorer.AllExpListModel),
                                  ("all_explist_status", explorer.AllStatusUpdater),
                                  ("datasets", datasets.Model),
                                  ("schedule", schedule.Model),
                                  ("worker_managers", dict)):
        subscriber = ModelSubscriber(notifier_name, modelf,
            report_disconnect)
        loop.run_until_complete(subscriber.connect(
            args.server, args.port_notify))
        atexit_register_coroutine(subscriber.close)
        sub_clients[notifier_name] = subscriber

    local_worker_manager = LocalWorkerManager(
        args.server,
        args.repo,
        args.verbose,
        sub_clients["worker_managers"],
    )
    smgr.register(local_worker_manager)

    broadcast_clients = dict()
    for target in "log", "ccb":
        client = Receiver(target, [], report_disconnect)
        loop.run_until_complete(client.connect(
            args.server, args.port_broadcast))
        atexit_register_coroutine(client.close)
        broadcast_clients[target] = client

    # initialize main window
    main_window = MainWindow(args.server if server_name is None else server_name)
    smgr.register(main_window)
    mdi_area = MdiArea()
    mdi_area.setHorizontalScrollBarPolicy(QtCore.Qt.ScrollBarAsNeeded)
    mdi_area.setVerticalScrollBarPolicy(QtCore.Qt.ScrollBarAsNeeded)
    main_window.setCentralWidget(mdi_area)

    # create UI components
    expmgr = experiments.ExperimentManager(main_window,
                                           sub_clients["datasets"],
<<<<<<< HEAD
                                           sub_clients["all_explist"],
=======
                                           sub_clients["explist"],
>>>>>>> 2a7a72b2
                                           sub_clients["schedule"],
                                           sub_clients["worker_managers"],
                                           rpc_clients["schedule"],
                                           rpc_clients["experiment_db"],
                                           local_worker_manager)
    smgr.register(expmgr)
    d_shortcuts = shortcuts.ShortcutsDock(main_window, expmgr)
    smgr.register(d_shortcuts)
    d_explorer = explorer.ExplorerDock(expmgr, d_shortcuts,
                                       sub_clients["all_explist"],
                                       sub_clients["all_explist_status"],
                                       sub_clients["worker_managers"],
                                       rpc_clients["schedule"],
                                       rpc_clients["experiment_db"],
                                       rpc_clients["device_db"],
                                       local_worker_manager)
    smgr.register(d_explorer)

    d_datasets = datasets.DatasetsDock(sub_clients["datasets"],
                                       rpc_clients["dataset_db"])
    smgr.register(d_datasets)

<<<<<<< HEAD
    d_applets = applets_ccb.AppletsCCBDock(main_window, sub_clients["datasets"],
        extra_substitutes={"server": args.server, "port_notify": args.port_notify,
        "port_control": args.port_control})
=======
    d_applets = applets_ccb.AppletsCCBDock(main_window,
                                           sub_clients["datasets"],
                                           extra_substitutes={
                                               "server": args.server,
                                               "port_notify": args.port_notify,
                                               "port_control": args.port_control,
                                           })
>>>>>>> 2a7a72b2
    atexit_register_coroutine(d_applets.stop)
    smgr.register(d_applets)
    broadcast_clients["ccb"].notify_cbs.append(d_applets.ccb_notify)

    d_ttl_dds = moninj.MonInj(rpc_clients["schedule"])
    loop.run_until_complete(d_ttl_dds.start(args.server, args.port_notify))
    atexit_register_coroutine(d_ttl_dds.stop)

    d_schedule = schedule.ScheduleDock(
        rpc_clients["schedule"],
        sub_clients["schedule"],
        sub_clients["worker_managers"],
    )
    smgr.register(d_schedule)

    d_worker_managers = worker_managers.WorkerManagerDock(
        rpc_clients["worker_managers"],
    )
    smgr.register(d_worker_managers)

    logmgr = log.LogDockManager(main_window, d_explorer)
    smgr.register(logmgr)
    broadcast_clients["log"].notify_cbs.append(logmgr.append_message)
    widget_log_handler.callback = logmgr.append_message

    d_status = status.ConnectionStatuses(
        main_window,
        d_ttl_dds.notifier,
        local_worker_manager,
        rpc_clients["worker_managers"],
    )

    # lay out docks
    right_docks = [
        d_explorer, d_shortcuts,
        d_ttl_dds.ttl_dock, d_ttl_dds.dds_dock, d_ttl_dds.dac_dock,
        d_datasets, d_applets
    ]
    main_window.addDockWidget(QtCore.Qt.RightDockWidgetArea, right_docks[0])
    for d1, d2 in zip(right_docks, right_docks[1:]):
        main_window.tabifyDockWidget(d1, d2)
    main_window.addDockWidget(QtCore.Qt.BottomDockWidgetArea, d_schedule)
    main_window.tabifyDockWidget(d_schedule, d_worker_managers)

    # load/initialize state
    if os.name == "nt":
        # HACK: show the main window before creating applets.
        # Otherwise, the windows of those applets that are in detached
        # QDockWidgets fail to be embedded.
        main_window.show()
    smgr.load()
    smgr.start()
    atexit_register_coroutine(smgr.stop)

    # work around for https://github.com/m-labs/artiq/issues/1307
    d_ttl_dds.ttl_dock.show()
    d_ttl_dds.dds_dock.show()

    # create first log dock if not already in state
    d_log0 = logmgr.first_log_dock()
    if d_log0 is not None:
        main_window.tabifyDockWidget(d_schedule, d_log0)

    init_quick_open_dialog(main_window, d_explorer, expmgr)
    local_worker_manager.start()
    d_worker_managers.start(local_worker_manager.id, sub_clients["worker_managers"])

    if server_name is not None:
        server_description = server_name + " ({})".format(args.server)
    else:
        server_description = args.server
    logging.info("ARTIQ dashboard version: %s",
                 artiq_version)
    logging.info("ARTIQ dashboard connected to moninj_proxy (%s)", server_description)
    # run
    main_window.show()
    loop.run_until_complete(main_window.exit_request.wait())

if __name__ == "__main__":
    main()<|MERGE_RESOLUTION|>--- conflicted
+++ resolved
@@ -3,10 +3,7 @@
 import argparse
 import asyncio
 import atexit
-<<<<<<< HEAD
 import faulthandler
-=======
->>>>>>> 2a7a72b2
 import importlib
 import os
 import logging
@@ -55,13 +52,10 @@
     parser.add_argument(
         "-p", "--load-plugin", dest="plugin_modules", action="append",
         help="Python module to load on startup")
-<<<<<<< HEAD
     parser.add_argument(
         "--repo",
         help="Specify the directory containing the repository of experiments",
     )
-=======
->>>>>>> 2a7a72b2
     common_args.verbosity_args(parser)
     return parser
 
@@ -120,7 +114,6 @@
         # than two verbose flags.
         logging.getLogger("qasync").setLevel(logging.INFO)
 
-<<<<<<< HEAD
     try:
         import resource
     except ImportError:
@@ -133,17 +126,12 @@
         core_limit = resource.getrlimit(resource.RLIMIT_CORE)
         logging.info(f"Set core limit {core_limit}")
 
-=======
     # load any plugin modules first (to register argument_ui classes, etc.)
->>>>>>> 2a7a72b2
     if args.plugin_modules:
         for mod in args.plugin_modules:
             importlib.import_module(mod)
 
-<<<<<<< HEAD
     load_db_file = None
-=======
->>>>>>> 2a7a72b2
     if args.db_file is None:
         db_file = os.path.join(
             get_user_config_dir(),
@@ -237,11 +225,7 @@
     # create UI components
     expmgr = experiments.ExperimentManager(main_window,
                                            sub_clients["datasets"],
-<<<<<<< HEAD
                                            sub_clients["all_explist"],
-=======
-                                           sub_clients["explist"],
->>>>>>> 2a7a72b2
                                            sub_clients["schedule"],
                                            sub_clients["worker_managers"],
                                            rpc_clients["schedule"],
@@ -264,11 +248,6 @@
                                        rpc_clients["dataset_db"])
     smgr.register(d_datasets)
 
-<<<<<<< HEAD
-    d_applets = applets_ccb.AppletsCCBDock(main_window, sub_clients["datasets"],
-        extra_substitutes={"server": args.server, "port_notify": args.port_notify,
-        "port_control": args.port_control})
-=======
     d_applets = applets_ccb.AppletsCCBDock(main_window,
                                            sub_clients["datasets"],
                                            extra_substitutes={
@@ -276,7 +255,6 @@
                                                "port_notify": args.port_notify,
                                                "port_control": args.port_control,
                                            })
->>>>>>> 2a7a72b2
     atexit_register_coroutine(d_applets.stop)
     smgr.register(d_applets)
     broadcast_clients["ccb"].notify_cbs.append(d_applets.ccb_notify)
