#!/usr/bin/env python3

import asyncio
import argparse
import atexit
import logging

from sipyco.pc_rpc import Server as RPCServer
from sipyco.sync_struct import Publisher
from sipyco.logging_tools import Server as LoggingServer
from sipyco.broadcast import Broadcaster
from sipyco import common_args
from sipyco.asyncio_tools import atexit_register_coroutine

from artiq import __version__ as artiq_version
from artiq.consts import CONTROL_PORT, NOTIFY_PORT, WORKER_MANAGER_PORT
from artiq.master.log import log_args, init_log
from artiq.master.databases import DeviceDB, DatasetDB, DatasetNamespaces
from artiq.master.results import ResultStore
from artiq.master.scheduler import Scheduler
from artiq.master.rid_counter import RIDCounter
from artiq.master.experiments import (FilesystemBackend, GitBackend,
                                      ExperimentDB)
from artiq.master.worker_managers import WorkerManagerDB

logger = logging.getLogger(__name__)


def get_argparser():
    parser = argparse.ArgumentParser(description="ARTIQ master")
    parser.add_argument("--version", action="version",
                        version="ARTIQ v{}".format(artiq_version),
                        help="print the ARTIQ version number")

    common_args.simple_network_args(parser, [
        ("notify", "notifications", NOTIFY_PORT),
        ("control", "control", CONTROL_PORT),
        ("worker_manager", "worker manager", WORKER_MANAGER_PORT),
        ("logging", "remote logging", 1066),
        ("broadcast", "broadcasts", 1067)
    ])

    group = parser.add_argument_group("databases")
    group.add_argument("--device-db", default="device_db.py",
                       help="device database file (default: '%(default)s')")
    group.add_argument("--dataset-db", default="dataset_db.pyon",
                       help="dataset file (default: '%(default)s')")
    group.add_argument(
        "--results-root",
        default="results",
        help="The root directory for storing results (default: '%(default)s)",
    )

    group = parser.add_argument_group("repository")
    group.add_argument(
        "-g", "--git", default=False, action="store_true",
        help="use the Git repository backend")
    group.add_argument(
        "-r", "--repository", default="repository",
        help="path to the repository (default: '%(default)s')")
    group.add_argument(
        "--experiment-subdir", default="",
        help=("path to the experiment folder from the repository root "
              "(default: '%(default)s')"))

    log_args(parser)

    parser.add_argument("--name",
        help="friendly name, displayed in dashboards "
             "to identify master instead of server address")

    return parser


class MasterConfig:
    def __init__(self, name):
        self.name = name

    def get_name(self):
        return self.name


def main():
    args = get_argparser().parse_args()
    log_forwarder = init_log(args)
    loop = asyncio.get_event_loop()
    atexit.register(loop.close)
    bind = common_args.bind_address_from_args(args)

    server_broadcast = Broadcaster()
    loop.run_until_complete(server_broadcast.start(
        bind, args.port_broadcast))
    atexit_register_coroutine(server_broadcast.stop)

    log_forwarder.callback = (lambda msg:
        server_broadcast.broadcast("log", msg))
    def ccb_issue(service, *args, **kwargs):
        msg = {
            "service": service,
            "args": args,
            "kwargs": kwargs
        }
        server_broadcast.broadcast("ccb", msg)

    device_db = DeviceDB(args.device_db)
    dataset_db = DatasetDB(args.dataset_db)
    dataset_db.start()
    atexit_register_coroutine(dataset_db.stop)

    result_store = ResultStore(args.results_root)

    dataset_namespaces = DatasetNamespaces(dataset_db)
    atexit_register_coroutine(dataset_namespaces.stop)

    worker_handlers = dict()
    worker_manager_db = loop.run_until_complete(
        WorkerManagerDB.create(bind, args.port_worker_manager)
    )
    atexit_register_coroutine(worker_manager_db.close)

    if args.git:
        repo_backend = GitBackend(args.repository)
    else:
        repo_backend = FilesystemBackend(args.repository)
    experiment_db = ExperimentDB(
        repo_backend, worker_handlers, worker_manager_db,
        args.experiment_subdir,
    )
    atexit.register(experiment_db.close)

    scheduler = Scheduler(
        RIDCounter(), worker_handlers, experiment_db,
        dataset_namespaces,
    )
    scheduler.start()
    atexit_register_coroutine(scheduler.stop)

    config = MasterConfig(args.name)

    worker_handlers.update({
        "get_device_db": device_db.get_device_db,
        "get_device": device_db.get,
        "get_dataset": dataset_db.get,
        "update_dataset": dataset_db.update,
        "scheduler_submit": scheduler.submit,
        "scheduler_delete": scheduler.delete,
        "scheduler_request_termination": scheduler.request_termination,
        "scheduler_get_status": scheduler.get_status,
        "scheduler_check_pause": scheduler.check_pause,
        "ccb_issue": ccb_issue,
        "store_results": result_store.store,
    })
    experiment_db.scan_repository_async()

    server_control = RPCServer({
        "master_config": config,
        "master_device_db": device_db,
        "master_dataset_db": dataset_db,
        "master_schedule": scheduler,
        "master_experiment_db": experiment_db
    }, allow_parallel=True)
    loop.run_until_complete(server_control.start(
        bind, args.port_control))
    atexit_register_coroutine(server_control.stop)

    server_notify = Publisher({
        "schedule": scheduler.notifier,
        "devices": device_db.data,
        "datasets": dataset_db.data,
<<<<<<< HEAD
        "explist": experiment_db.local_explist,
        "explist_status": experiment_db.local_status,
        "all_explist": experiment_db.all_explist,
        "all_explist_status": experiment_db.all_status,
=======
        "explist": experiment_db.explist,
        "explist_status": experiment_db.status,
        "worker_managers": worker_manager_db.notifier,
>>>>>>> 0a2c61d0
    })
    dataset_namespaces.set_publisher(server_notify)
    loop.run_until_complete(server_notify.start(
        bind, args.port_notify))
    atexit_register_coroutine(server_notify.stop)

    server_logging = LoggingServer()
    loop.run_until_complete(server_logging.start(
        bind, args.port_logging))
    atexit_register_coroutine(server_logging.stop)

    print("ARTIQ master is now ready.")
    loop.run_forever()

if __name__ == "__main__":
    main()<|MERGE_RESOLUTION|>--- conflicted
+++ resolved
@@ -167,16 +167,11 @@
         "schedule": scheduler.notifier,
         "devices": device_db.data,
         "datasets": dataset_db.data,
-<<<<<<< HEAD
         "explist": experiment_db.local_explist,
         "explist_status": experiment_db.local_status,
         "all_explist": experiment_db.all_explist,
         "all_explist_status": experiment_db.all_status,
-=======
-        "explist": experiment_db.explist,
-        "explist_status": experiment_db.status,
         "worker_managers": worker_manager_db.notifier,
->>>>>>> 0a2c61d0
     })
     dataset_namespaces.set_publisher(server_notify)
     loop.run_until_complete(server_notify.start(
