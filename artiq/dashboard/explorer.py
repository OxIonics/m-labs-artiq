import asyncio
import logging
import re
from functools import partial
from typing import Generic, Optional, TypeVar

from PyQt5 import QtCore, QtWidgets
from PyQt5.QtWidgets import QFileDialog

from artiq.dashboard.experiments import make_url
from artiq.gui.tools import LayoutWidget
from artiq.gui.models import DictSyncModel, DictSyncTreeSepModel, ReplicantModelManager
from artiq.gui.waitingspinnerwidget import QtWaitingSpinner


logger = logging.getLogger(__name__)


class _OpenFileDialog(QtWidgets.QDialog):
    def __init__(self, explorer, exp_manager, experiment_db_ctl):
        QtWidgets.QDialog.__init__(self, parent=explorer)
        self.resize(710, 700)
        self.setWindowTitle("Open file outside repository")

        self.explorer = explorer
        self.exp_manager = exp_manager
        self.experiment_db_ctl = experiment_db_ctl

        grid = QtWidgets.QGridLayout()
        self.setLayout(grid)

        grid.addWidget(QtWidgets.QLabel("Location:"), 0, 0)
        self.location_label = QtWidgets.QLabel("")
        grid.addWidget(self.location_label, 0, 1)
        grid.setColumnStretch(1, 1)

        self.file_list = QtWidgets.QListWidget()
        asyncio.ensure_future(self.refresh_view())
        grid.addWidget(self.file_list, 1, 0, 1, 2)
        self.file_list.doubleClicked.connect(self.accept)

        buttons = QtWidgets.QDialogButtonBox(
            QtWidgets.QDialogButtonBox.Ok | QtWidgets.QDialogButtonBox.Cancel)
        grid.addWidget(buttons, 2, 0, 1, 2)
        buttons.accepted.connect(self.accept)
        buttons.rejected.connect(self.reject)

    async def refresh_view(self):
        self.file_list.clear()
        if not self.explorer.current_directory:
            self.location_label.setText("<root>")
        else:
            self.location_label.setText(self.explorer.current_directory)

        item = QtWidgets.QListWidgetItem()
        item.setText("..")
        item.setIcon(QtWidgets.QApplication.style().standardIcon(
            QtWidgets.QStyle.SP_FileDialogToParent))
        self.file_list.addItem(item)

        try:
            contents = await self.experiment_db_ctl.list_directory(
                self.explorer.current_directory)
        except:
            logger.error("Failed to list directory '%s'",
                         self.explorer.current_directory, exc_info=True)
            return
        for name in sorted(contents, key=lambda x: (x[-1] not in "\\/", x)):
            if name[-1] in "\\/":
                icon = QtWidgets.QStyle.SP_DirIcon
            else:
                icon = QtWidgets.QStyle.SP_FileIcon
                if name[-3:] != ".py":
                    continue
            item = QtWidgets.QListWidgetItem()
            item.setText(name)
            item.setIcon(QtWidgets.QApplication.style().standardIcon(icon))
            self.file_list.addItem(item)

    def accept(self):
        selected = self.file_list.selectedItems()
        if selected:
            selected = selected[0].text()
            if selected == "..":
                if not self.explorer.current_directory:
                    return
                if re.fullmatch("[a-zA-Z]:\\\\",
                                self.explorer.current_directory):
                    self.explorer.current_directory = ""
                else:
                    idx = None
                    for sep in "\\/":
                        try:
                            idx = self.explorer.current_directory[:-1].rindex(sep)
                        except ValueError:
                            pass
                        else:
                            break
                    self.explorer.current_directory = \
                        self.explorer.current_directory[:idx+1]
                    if self.explorer.current_directory == "/":
                        self.explorer.current_directory = ""
                asyncio.ensure_future(self.refresh_view())
            elif selected[-1] in "\\/":
                self.explorer.current_directory += selected
                asyncio.ensure_future(self.refresh_view())
            else:
                file = self.explorer.current_directory + selected
                async def open_task():
                    try:
                        await self.exp_manager.open_file(file)
                    except:
                        logger.error("Failed to open file '%s'",
                                     file, exc_info=True)
                asyncio.ensure_future(open_task())
                QtWidgets.QDialog.accept(self)


Model = TypeVar("Model")


class ActiveWorkerManagerModel(Generic[Model]):

    def __init__(self, init):
        self.backing_store = init
        self._active_worker_manager_id: Optional[str] = None
        self._active_model: Optional[Model] = None
        self._on_model_change_cbs = []
        self.set_active_worker_manager(None)

    def set_active_worker_manager(self, worker_manager_id):
        self._active_worker_manager_id = worker_manager_id
        try:
            data = self.backing_store[worker_manager_id]
        except KeyError:
            model = None
        else:
            model = self._make_model(worker_manager_id, data)
        self._set_model(model)

    def _make_model(self, mgr_id, data) -> Model:
        raise NotImplementedError()

    def _set_model(self, model: Optional[Model]):
        self._active_model = model

    @property
    def active_model(self) -> Model:
        return self._active_model

    def __getitem__(self, key):
        if key == self._active_worker_manager_id:
            if self._active_model is None:
                raise KeyError(key)
            return self._active_model
        else:
            return self.backing_store[key]

    def __setitem__(self, key, value):
        self.backing_store[key] = value
        if key == self._active_worker_manager_id:
            self._set_model(self._make_model(key, value))

    def __delitem__(self, key):
        del self.backing_store[key]
        if key == self._active_worker_manager_id:
            self._set_model(None)


class ExpListModel(DictSyncTreeSepModel):
    def __init__(self, init):
        DictSyncTreeSepModel.__init__(self, "/", ["Experiment"], init)

    def convert_tooltip(self, k, v, column):
        return ("<b>File:</b> {file}<br><b>Class:</b> {cls}"
                .format(file=v["file"], cls=v["class_name"]))


class AllExpListModel(ActiveWorkerManagerModel[ExpListModel]):

    def __init__(self, init):
        self._on_model_change_cbs = []
        super().__init__(init)

    def add_model_change_cb(self, cb):
        self._on_model_change_cbs.append(cb)

    def _set_model(self, model):
        super()._set_model(model)
        for cb in self._on_model_change_cbs:
            cb()

    def _make_model(self, mgr_id, data):
        # ExpListModel effectively copies data. Grab a reference to that copy
        # so that we see any updates.
        model = ExpListModel(data)
        self.backing_store[mgr_id] = model.backing_store
        return model

    @property
    def active_explist(self):
        return self.backing_store[self._active_worker_manager_id]


class StatusUpdater:
    def __init__(self, init):
        self.status = init
        self.explorer = None

    def set_explorer(self, explorer):
        self.explorer = explorer
        self.explorer.update_scanning(self.status["scanning"])
        self.explorer.update_cur_rev(self.status["cur_rev"])

    def __setitem__(self, k, v):
        self.status[k] = v
        if self.explorer is not None:
            if k == "scanning":
                self.explorer.update_scanning(v)
            elif k == "cur_rev":
                self.explorer.update_cur_rev(v)


class AllStatusUpdater(ActiveWorkerManagerModel[StatusUpdater]):

    def __init__(self, init):
        self.explorer = None
        super().__init__(init)

    def set_explorer(self, explorer):
        self.explorer = explorer
        if self._active_model is not None:
            self._active_model.set_explorer(explorer)

    def _set_model(self, model):
        if self._active_model is not None:
            self._active_model.explorer = None
        super()._set_model(model)
        if self._active_model is not None and self.explorer is not None:
            self._active_model.set_explorer(self.explorer)

    def _make_model(self, mgr_id, data):
        return StatusUpdater(data)

    def has_active_repo_ever_been_scanned(self):
        if not self.backing_store:
            # If there's nothing in the backing store assume it hasn't been
            # populated yet and therefore assume the active repo has been
            # scanned we just don't know about it.
            return True
        return self._active_model is not None


class WorkerManagerModel(DictSyncModel):

    def __init__(self, init):
        init[None] = {
            "id": None,
            "description": "-- built in --"
        }
        self.local_worker_manager_id = None
        super().__init__(["Description"], init)

    def _id_sort_key(self, mgr_id):
        if mgr_id is None:
            return 0
        elif mgr_id == self.local_worker_manager_id:
            return 1
        else:
            return 2

    def sort_key(self, k, v):
        return self._id_sort_key(k), v["description"], k

    def convert(self, k, v, column, role):
        if column != 0:
            raise RuntimeError("Worker manager model expects column to always be 0")
        if role == QtCore.Qt.UserRole:
            return v
        elif role == QtCore.Qt.DisplayRole:
            if self.local_worker_manager is not None and v["id"] == self.local_worker_manager.id:
                return "-- local --"
            else:
                return v["description"]
        else:
            return None


class WaitingPanel(LayoutWidget):
    def __init__(self):
        LayoutWidget.__init__(self)

        self.waiting_spinner = QtWaitingSpinner()
        self.addWidget(self.waiting_spinner, 1, 1)
        self.addWidget(QtWidgets.QLabel("Repository scan in progress..."), 1, 2)

    def start(self):
        self.waiting_spinner.start()

    def stop(self):
        self.waiting_spinner.stop()


class ExplorerDock(QtWidgets.QDockWidget):
    def __init__(self, exp_manager, d_shortcuts,
                 explist_sub, explist_status_sub,
                 worker_manager_sub,
                 schedule_ctl, experiment_db_ctl, device_db_ctl,
                 local_worker_manager):
        QtWidgets.QDockWidget.__init__(self, "Explorer")
        self.active_worker_manager_id = None
        self.local_worker_manager = local_worker_manager
        self.experiment_db_ctl = experiment_db_ctl
        self.setObjectName("Explorer")
        self.setFeatures(QtWidgets.QDockWidget.DockWidgetMovable |
                         QtWidgets.QDockWidget.DockWidgetFloatable)

        top_widget = LayoutWidget()
        self.setWidget(top_widget)

        self.exp_manager = exp_manager
        self.d_shortcuts = d_shortcuts
        self.schedule_ctl = schedule_ctl

        top_widget.addWidget(QtWidgets.QLabel("Repo:"), 0, 0)
        self.repo_select = QtWidgets.QComboBox(self)
        ReplicantModelManager.with_setmodel_callback(
            worker_manager_sub,
            WorkerManagerModel,
            self.set_repo_model,
        )
        self.repo_select.currentIndexChanged.connect(self._repo_selected_changed)
        top_widget.addWidget(self.repo_select, 0, 1)

        top_widget.addWidget(QtWidgets.QLabel("Revision:"), 1, 0)
        self.revision = QtWidgets.QLabel()
        self.revision.setTextInteractionFlags(QtCore.Qt.TextSelectableByMouse)
        top_widget.addWidget(self.revision, 1, 1)

        self.stack = QtWidgets.QStackedWidget()
        top_widget.addWidget(self.stack, 2, 0, colspan=2)

        self.el_buttons = LayoutWidget()
        self.el_buttons.layout.setContentsMargins(0, 0, 0, 0)
        self.stack.addWidget(self.el_buttons)

        self.el = QtWidgets.QTreeView()
        self.el.setHeaderHidden(True)
        self.el.setSelectionBehavior(QtWidgets.QAbstractItemView.SelectItems)
        self.el.doubleClicked.connect(
            partial(self.expname_action, "open_experiment"))
        self.el_buttons.addWidget(self.el, 0, 0, colspan=2)

        open = QtWidgets.QPushButton("Open")
        open.setIcon(QtWidgets.QApplication.style().standardIcon(
            QtWidgets.QStyle.SP_DialogOpenButton))
        open.setToolTip("Open the selected experiment (Return)")
        self.el_buttons.addWidget(open, 1, 0)
        open.clicked.connect(
            partial(self.expname_action, "open_experiment"))

        submit = QtWidgets.QPushButton("Submit")
        submit.setIcon(QtWidgets.QApplication.style().standardIcon(
            QtWidgets.QStyle.SP_DialogOkButton))
        submit.setToolTip("Schedule the selected experiment (Ctrl+Return)")
        self.el_buttons.addWidget(submit, 1, 1)
        submit.clicked.connect(
            partial(self.expname_action, "submit"))

        self.explist_model = AllExpListModel(dict())
        explist_sub.add_setmodel_callback(self.set_model)

        self.el.setContextMenuPolicy(QtCore.Qt.ActionsContextMenu)
        open_action = QtWidgets.QAction("Open", self.el)
        open_action.triggered.connect(
            partial(self.expname_action, "open_experiment"))
        open_action.setShortcut("RETURN")
        open_action.setShortcutContext(QtCore.Qt.WidgetShortcut)
        self.el.addAction(open_action)
        submit_action = QtWidgets.QAction("Submit", self.el)
        submit_action.triggered.connect(
            partial(self.expname_action, "submit"))
        submit_action.setShortcut("CTRL+RETURN")
        submit_action.setShortcutContext(QtCore.Qt.WidgetShortcut)
        self.el.addAction(submit_action)
        reqterm_action = QtWidgets.QAction("Request termination of instances", self.el)
        reqterm_action.triggered.connect(
            partial(self.expname_action, "request_inst_term"))
        reqterm_action.setShortcut("CTRL+BACKSPACE")
        reqterm_action.setShortcutContext(QtCore.Qt.WidgetShortcut)
        self.el.addAction(reqterm_action)

        set_shortcut_menu = QtWidgets.QMenu()
        for i in range(12):
            action = QtWidgets.QAction("F" + str(i+1), self.el)
            action.triggered.connect(partial(self.set_shortcut, i))
            set_shortcut_menu.addAction(action)

        set_shortcut_action = QtWidgets.QAction("Set shortcut", self.el)
        set_shortcut_action.setMenu(set_shortcut_menu)
        self.el.addAction(set_shortcut_action)

        sep = QtWidgets.QAction(self.el)
        sep.setSeparator(True)
        self.el.addAction(sep)

        scan_repository_action = QtWidgets.QAction("Scan repository HEAD",
                                                   self.el)
        scan_repository_action.triggered.connect(self.scan_repository)
        self.el.addAction(scan_repository_action)

        scan_ddb_action = QtWidgets.QAction("Scan device database", self.el)
        def scan_ddb():
            asyncio.ensure_future(device_db_ctl.scan())
        scan_ddb_action.triggered.connect(scan_ddb)
        self.el.addAction(scan_ddb_action)

        self.current_directory = ""
        open_file_action = QtWidgets.QAction("Open file outside repository",
                                             self.el)
        open_file_action.triggered.connect(
            lambda: _OpenFileDialog(self, self.exp_manager,
                                    experiment_db_ctl).open())
        self.el.addAction(open_file_action)

        local_file_action = QtWidgets.QAction(
            "Open local file", self.el
        )
        local_file_action.triggered.connect(self.open_local_file)
        self.el.addAction(local_file_action)

        self.waiting_panel = WaitingPanel()
        self.stack.addWidget(self.waiting_panel)
        self.status_model = AllStatusUpdater({})
        explist_status_sub.add_setmodel_callback(self.set_status_model)

    def get_active_worker_description(self):
        return self.worker_managers_model.backing_store[self.active_worker_manager_id]["description"]

    def open_local_file(self):
        fn = QFileDialog.getOpenFileName(
            self,
            "Select experiment",
            filter="Python files (*.py)",
        )[0]
        if fn:
            asyncio.create_task(self.exp_manager.open_local_file(fn))

    def set_model(self, model: AllExpListModel):
        def on_model_change():
            self.el.setModel(model.active_model)

        model.set_active_worker_manager(self.active_worker_manager_id)
        model.add_model_change_cb(on_model_change)
        self.explist_model = model
        self.el.setModel(model.active_model)

    def set_status_model(self, model: AllStatusUpdater):
        model.set_active_worker_manager(self.active_worker_manager_id)
        model.set_explorer(self)
        self.status_model = model

    def set_repo_model(self, model: WorkerManagerModel):
        model.local_worker_manager = self.local_worker_manager
<<<<<<< HEAD
        old_active_worker_manager_id = self.active_worker_manager_id
=======
        self.worker_managers_model = model
>>>>>>> ced35e6d
        self.repo_select.setModel(model)
        if self.repo_select.currentData()["id"] != old_active_worker_manager_id:
            self.active_worker_manager_id = old_active_worker_manager_id
            self._set_worker_manager_in_ui()

    def _get_selected_expname(self):
        selection = self.el.selectedIndexes()
        if selection:
            return self.explist_model.active_model.index_to_key(selection[0])
        else:
            return None

    def expname_action(self, action):
        expname = self._get_selected_expname()
        if expname is not None:
            action = getattr(self.exp_manager, action)
            action(make_url("repo", self.active_worker_manager_id, expname))

    def set_shortcut(self, nr):
        expname = self._get_selected_expname()
        if expname is not None:
            expurl = "repo:" + expname
            self.d_shortcuts.set_shortcut(nr, expurl)
            logger.info("Set shortcut F%d to '%s'", nr+1, expurl)

    def update_scanning(self, scanning):
        if scanning:
            self.stack.setCurrentWidget(self.waiting_panel)
            self.waiting_panel.start()
        else:
            self.stack.setCurrentWidget(self.el_buttons)
            self.waiting_panel.stop()

    def update_cur_rev(self, cur_rev):
        self.revision.setText(cur_rev)

    def save_state(self):
        return {
            "current_directory": self.current_directory,
            "active_worker_manager": self.active_worker_manager_id,
        }

    def restore_state(self, state):
        self.current_directory = state["current_directory"]
        self.active_worker_manager_id = state.get("active_worker_manager")
        if isinstance(self.repo_select.model(), WorkerManagerModel):
            self._set_worker_manager_in_ui()

    def scan_repository(self):
        asyncio.ensure_future(self.experiment_db_ctl.scan_repository_async(
            worker_manager_id=self.active_worker_manager_id,
        ))

    def _set_worker_manager_in_ui(self):
        repo_model = self.repo_select.model()
        try:
            v = repo_model.backing_store[self.active_worker_manager_id]
        except KeyError:
            pass
        else:
            # This triggers `_repo_selected_changed`
            self.repo_select.setCurrentIndex(
                repo_model._find_row(
                    self.active_worker_manager_id, v
                )
            )

    def _repo_selected_changed(self, index):
        data = self.repo_select.currentData()
        mgr_id = data["id"]
        self.active_worker_manager_id = mgr_id
        self.explist_model.set_active_worker_manager(mgr_id)
        self.status_model.set_active_worker_manager(mgr_id)
        if not self.status_model.has_active_repo_ever_been_scanned():
            self.scan_repository()
<|MERGE_RESOLUTION|>--- conflicted
+++ resolved
@@ -462,11 +462,8 @@
 
     def set_repo_model(self, model: WorkerManagerModel):
         model.local_worker_manager = self.local_worker_manager
-<<<<<<< HEAD
+        self.worker_managers_model = model
         old_active_worker_manager_id = self.active_worker_manager_id
-=======
-        self.worker_managers_model = model
->>>>>>> ced35e6d
         self.repo_select.setModel(model)
         if self.repo_select.currentData()["id"] != old_active_worker_manager_id:
             self.active_worker_manager_id = old_active_worker_manager_id
