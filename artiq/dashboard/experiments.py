--- conflicted
+++ resolved
@@ -16,8 +16,10 @@
 from sipyco import pyon
 
 from artiq.gui.entries import procdesc_to_entry, ScanEntry
+from artiq.gui.fuzzy_select import FuzzySelectWidget
 from artiq.gui.tools import LayoutWidget, log_level_to_name, get_open_file_name
 from artiq.tools import summarise_mod
+
 
 logger = logging.getLogger(__name__)
 
@@ -240,12 +242,9 @@
                 pass
         self.verticalScrollBar().setValue(state["scroll"])
 
-<<<<<<< HEAD
-=======
     # Hooks that allow user-supplied argument editors to react to imminent user
     # actions. Here, we always keep the manager-stored submission arguments
     # up-to-date, so no further action is required.
->>>>>>> 2a7a72b2
     def about_to_submit(self):
         pass
 
@@ -283,7 +282,6 @@
         QtWidgets.QMdiSubWindow.__init__(self)
         qfm = QtGui.QFontMetrics(self.font())
         self.resize(100*qfm.averageCharWidth(), 30*qfm.lineSpacing())
-
         self.setWindowIcon(QtWidgets.QApplication.style().standardIcon(
             QtWidgets.QStyle.SP_FileDialogContentsView))
 
@@ -324,20 +322,14 @@
         self.setWindowTitle(self._make_title(self.manager, self.expurl))
 
         self.layout = QtWidgets.QGridLayout()
+        top_widget = QtWidgets.QWidget()
+        top_widget.setLayout(self.layout)
+        self.setWidget(top_widget)
         self.layout.setSpacing(5)
         self.layout.setContentsMargins(5, 5, 5, 5)
 
-<<<<<<< HEAD
-=======
-        self.manager = manager
-        self.expurl = expurl
-
-        editor_class = self.manager.get_argument_editor_class(expurl)
-        self.argeditor = editor_class(self.manager, self, self.expurl)
-        self.layout.addWidget(self.argeditor, 0, 0, 1, 5)
->>>>>>> 2a7a72b2
+        self._create_argeditor()
         self.layout.setRowStretch(0, 1)
-        self._create_argeditor()
 
         scheduling = self.manager.get_submission_scheduling(self.expurl)
         options = self.manager.get_submission_options(self.expurl)
@@ -368,7 +360,8 @@
             scheduling["due_date"] = due_date
         datetime_en.stateChanged.connect(update_datetime_en)
 
-        pipeline_name = QtWidgets.QLineEdit()
+        self.pipeline_name = QtWidgets.QLineEdit()
+        pipeline_name = self.pipeline_name
         self.layout.addWidget(QtWidgets.QLabel("Pipeline:"), 1, 2)
         self.layout.addWidget(pipeline_name, 1, 3)
 
@@ -378,7 +371,8 @@
             scheduling["pipeline_name"] = text
         pipeline_name.textChanged.connect(update_pipeline_name)
 
-        priority = QtWidgets.QSpinBox()
+        self.priority = QtWidgets.QSpinBox()
+        priority = self.priority
         priority.setRange(-99, 99)
         self.layout.addWidget(QtWidgets.QLabel("Priority:"), 2, 0)
         self.layout.addWidget(priority, 2, 1)
@@ -389,7 +383,8 @@
             scheduling["priority"] = value
         priority.valueChanged.connect(update_priority)
 
-        flush = QtWidgets.QCheckBox("Flush")
+        self.flush = QtWidgets.QCheckBox("Flush")
+        flush = self.flush
         flush.setToolTip("Flush the pipeline (of current- and higher-priority "
                          "experiments) before starting the experiment")
         self.layout.addWidget(flush, 2, 2, 1, 2)
@@ -439,7 +434,7 @@
 
         submit = QtWidgets.QPushButton("Submit")
         submit.setIcon(QtWidgets.QApplication.style().standardIcon(
-            QtWidgets.QStyle.SP_DialogOkButton))
+                QtWidgets.QStyle.SP_DialogOkButton))
         submit.setToolTip("Schedule the experiment (Ctrl+Return)")
         submit.setShortcut("CTRL+RETURN")
         submit.setSizePolicy(QtWidgets.QSizePolicy.Expanding,
@@ -449,7 +444,7 @@
 
         reqterm = QtWidgets.QPushButton("Terminate instances")
         reqterm.setIcon(QtWidgets.QApplication.style().standardIcon(
-            QtWidgets.QStyle.SP_DialogCancelButton))
+                QtWidgets.QStyle.SP_DialogCancelButton))
         reqterm.setToolTip("Request termination of instances (Ctrl+Backspace)")
         reqterm.setShortcut("CTRL+BACKSPACE")
         reqterm.setSizePolicy(QtWidgets.QSizePolicy.Expanding,
@@ -510,7 +505,6 @@
 
         self._recreate_argeditor()
 
-<<<<<<< HEAD
     def _remove_argeditor(self):
         self.argeditor_state = self.argeditor.save_state()
         self.argeditor.deleteLater()
@@ -522,11 +516,6 @@
         if self.argeditor_state is not None:
             self.argeditor.restore_state(self.argeditor_state)
             self.argeditor_state = None
-=======
-        editor_class = self.manager.get_argument_editor_class(self.expurl)
-        self.argeditor = editor_class(self.manager, self, self.expurl)
-        self.argeditor.restore_state(argeditor_state)
->>>>>>> 2a7a72b2
         self.layout.addWidget(self.argeditor, 0, 0, 1, 5)
 
     def _recreate_argeditor(self):
@@ -593,12 +582,8 @@
         await self._recompute_arguments_task(arguments)
 
     def closeEvent(self, event):
-<<<<<<< HEAD
         if self.argeditor:
             self.argeditor.about_to_close()
-=======
-        self.argeditor.about_to_close()
->>>>>>> 2a7a72b2
         self.sigClosed.emit()
         QtWidgets.QMdiSubWindow.closeEvent(self, event)
 
@@ -631,15 +616,10 @@
 
 
 class ExperimentManager:
-<<<<<<< HEAD
-    #: Registry for custom argument editor classes, indexed by the experiment
-    #: argument_ui key string.
-=======
     #: Global registry for custom argument editor classes, indexed by the experiment
     #: `argument_ui` string; can be populated by dashboard plugins such as ndscan.
     #: If no handler for a requested UI name is found, the default built-in argument
     #: editor will be used.
->>>>>>> 2a7a72b2
     argument_ui_classes = dict()
 
     def __init__(self, main_window, dataset_sub,
@@ -671,9 +651,6 @@
         worker_manager_sub.notify_cbs.append(self._worker_manager_update)
 
         self.open_experiments = dict()
-
-    def set_dataset_model(self, model):
-        self.datasets = model
 
     def set_dataset_model(self, model):
         self.datasets = model
@@ -772,17 +749,6 @@
             logger.warning("Ignoring unknown argument UI '%s'", ui_name)
         return _ArgumentEditor
 
-    def get_argument_editor_class(self, expurl):
-        ui_name = self.argument_ui_names.get(expurl, None)
-        if not ui_name and expurl[:5] == "repo:":
-            ui_name = self.explist.get(expurl[5:], {}).get("argument_ui", None)
-        if ui_name:
-            result = self.argument_ui_classes.get(ui_name, None)
-            if result:
-                return result
-            logger.warning("Ignoring unknown argument UI '%s'", ui_name)
-        return _ArgumentEditor
-
     def get_submission_scheduling(self, expurl):
         if expurl in self.submission_scheduling:
             return self.submission_scheduling[expurl]
@@ -835,11 +801,7 @@
             if not exp.repo:
                 raise ValueError("Submission arguments must be preinitialized "
                                  "when not using repository")
-<<<<<<< HEAD
             class_desc = exp.repo_experiment_description
-=======
-            class_desc = self.explist[expurl[5:]]
->>>>>>> 2a7a72b2
             return self.initialize_submission_arguments(expurl,
                 class_desc["arginfo"], class_desc.get("argument_ui", None))
 
@@ -947,14 +909,9 @@
             else:
                 repo_match = "repo_rev" not in expid
             if (repo_match and
-<<<<<<< HEAD
-                    expid["file"] == exp.file and
+                    ("file" in expid and expid["file"] == file) and
                     expid["class_name"] == exp.class_name and
                     expid["worker_manager_id"] == exp.worker_manager_id):
-=======
-                    ("file" in expid and expid["file"] == file) and
-                    expid["class_name"] == class_name):
->>>>>>> 2a7a72b2
                 rids.append(rid)
         asyncio.ensure_future(self._request_term_multiple(rids))
 
@@ -965,13 +922,8 @@
         else:
             revision = None
         description = await self.experiment_db_ctl.examine(
-<<<<<<< HEAD
             exp.file, exp.repo, revision, exp.worker_manager_id)
         class_desc = description[exp.class_name]
-=======
-            file, use_repository, revision)
-        class_desc = description[class_name]
->>>>>>> 2a7a72b2
         return class_desc, class_desc.get("argument_ui", None)
 
     async def open_file(self, file, worker_manager_id=None):
@@ -980,11 +932,7 @@
             worker_manager_id=worker_manager_id,
         )
         for class_name, class_desc in description.items():
-<<<<<<< HEAD
             expurl = make_url("file", worker_manager_id, file, class_name)
-=======
-            expurl = "file:{}@{}".format(class_name, file)
->>>>>>> 2a7a72b2
             self.initialize_submission_arguments(expurl, class_desc["arginfo"],
                 class_desc.get("argument_ui", None))
             if expurl in self.open_experiments:
