--- conflicted
+++ resolved
@@ -107,23 +107,14 @@
 
     :param channel: channel number
     """
-<<<<<<< HEAD
-    kernel_invariants = {"core", "channel",
+    kernel_invariants = {"core", "channel", "gate_latency_mu",
         "target_o", "target_oe", "target_sens", "target_sample"}
-=======
-    kernel_invariants = {"core", "channel", "gate_latency_mu"}
->>>>>>> b5cdb1c1
 
     def __init__(self, dmgr, channel, gate_latency_mu=None,
                  core_device="core"):
         self.core = dmgr.get(core_device)
         self.channel = channel
-<<<<<<< HEAD
-        self.target_o      = (channel << 8) + 0
-        self.target_oe     = (channel << 8) + 1
-        self.target_sens   = (channel << 8) + 2
-        self.target_sample = (channel << 8) + 3
-=======
+
         # With TTLs inputs, the gate control is connected to a high-latency
         # path through SED. When looking at the RTIO counter to determine if
         # the gate has closed, we need to take this latency into account.
@@ -131,7 +122,11 @@
         if gate_latency_mu is None:
             gate_latency_mu = 13*self.core.ref_multiplier
         self.gate_latency_mu = gate_latency_mu
->>>>>>> b5cdb1c1
+
+        self.target_o      = (channel << 8) + 0
+        self.target_oe     = (channel << 8) + 1
+        self.target_sens   = (channel << 8) + 2
+        self.target_sample = (channel << 8) + 3
 
     @kernel
     def set_oe(self, oe):
