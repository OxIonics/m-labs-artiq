import re
import struct
import logging
import traceback
import numpy
import socket
from enum import Enum
from fractions import Fraction
from collections import namedtuple

from artiq.coredevice import exceptions
from artiq import __version__ as software_version
from sipyco.keepalive import create_connection

logger = logging.getLogger(__name__)
version_re = re.compile(r"^\d+\.\d+\+g[\da-z]+\.fw(?P<fw>[\da-z]+)(?P<dirty>\.dirty)?")


class Request(Enum):
    SystemInfo = 3

    LoadKernel = 5
    RunKernel = 6

    RPCReply = 7
    RPCException = 8


class Reply(Enum):
    SystemInfo = 2

    LoadCompleted = 5
    LoadFailed = 6

    KernelFinished = 7
    KernelStartupFailed = 8
    KernelException = 9

    RPCRequest = 10

    ClockFailure = 15


class UnsupportedDevice(Exception):
    pass


class LoadError(Exception):
    pass


class RPCReturnValueError(ValueError):
    pass


RPCKeyword = namedtuple('RPCKeyword', ['name', 'value'])


def _receive_fraction(kernel, embedding_map):
    numerator = kernel._read_int64()
    denominator = kernel._read_int64()
    return Fraction(numerator, denominator)


def _receive_list(kernel, embedding_map):
    length = kernel._read_int32()
    tag = chr(kernel._read_int8())
    if tag == "b":
        buffer = kernel._read(length)
        return list(struct.unpack(kernel.endian + "%s?" % length, buffer))
    elif tag == "i":
        buffer = kernel._read(4 * length)
        return list(struct.unpack(kernel.endian + "%sl" % length, buffer))
    elif tag == "I":
        buffer = kernel._read(8 * length)
        return list(numpy.ndarray((length, ), kernel.endian + 'i8', buffer))
    elif tag == "f":
        buffer = kernel._read(8 * length)
        return list(struct.unpack(kernel.endian + "%sd" % length, buffer))
    else:
        fn = receivers[tag]
        elems = []
        for _ in range(length):
            # discard tag, as our device would still send the tag for each
            # non-primitive elements.
            kernel._read_int8()
            item = fn(kernel, embedding_map)
            elems.append(item)
        return elems


def _receive_array(kernel, embedding_map):
    num_dims = kernel._read_int8()
    shape = tuple(kernel._read_int32() for _ in range(num_dims))
    tag = chr(kernel._read_int8())
    fn = receivers[tag]
    length = numpy.prod(shape)
    if tag == "b":
        buffer = kernel._read(length)
        elems = numpy.ndarray((length, ), '?', buffer)
    elif tag == "i":
        buffer = kernel._read(4 * length)
        elems = numpy.ndarray((length, ), kernel.endian + 'i4', buffer)
    elif tag == "I":
        buffer = kernel._read(8 * length)
        elems = numpy.ndarray((length, ), kernel.endian + 'i8', buffer)
    elif tag == "f":
        buffer = kernel._read(8 * length)
        elems = numpy.ndarray((length, ), kernel.endian + 'd', buffer)
    else:
        fn = receivers[tag]
        elems = []
        for _ in range(numpy.prod(shape)):
            # discard the tag
            kernel._read_int8()
            item = fn(kernel, embedding_map)
            elems.append(item)
        elems = numpy.array(elems)
    return elems.reshape(shape)


def _receive_range(kernel, embedding_map):
    start = kernel._receive_rpc_value(embedding_map)
    stop = kernel._receive_rpc_value(embedding_map)
    step = kernel._receive_rpc_value(embedding_map)
    return range(start, stop, step)


def _receive_keyword(kernel, embedding_map):
    name = kernel._read_string()
    value = kernel._receive_rpc_value(embedding_map)
    return RPCKeyword(name, value)


receivers = {
    "\x00": lambda kernel, embedding_map: kernel._rpc_sentinel,
    "t": lambda kernel, embedding_map:
    tuple(kernel._receive_rpc_value(embedding_map)
          for _ in range(kernel._read_int8())),
    "n": lambda kernel, embedding_map: None,
    "b": lambda kernel, embedding_map: bool(kernel._read_int8()),
    "i": lambda kernel, embedding_map: numpy.int32(kernel._read_int32()),
    "I": lambda kernel, embedding_map: numpy.int64(kernel._read_int64()),
    "f": lambda kernel, embedding_map: kernel._read_float64(),
    "s": lambda kernel, embedding_map: kernel._read_string(),
    "B": lambda kernel, embedding_map: kernel._read_bytes(),
    "A": lambda kernel, embedding_map: kernel._read_bytes(),
    "O": lambda kernel, embedding_map:
    embedding_map.retrieve_object(kernel._read_int32()),
    "F": _receive_fraction,
    "l": _receive_list,
    "a": _receive_array,
    "r": _receive_range,
    "k": _receive_keyword
}


class CommKernelDummy:
    def __init__(self):
        pass

    def load(self, kernel_library):
        pass

    def run(self):
        pass

    def serve(self, embedding_map, symbolizer, demangler):
        pass

    def check_system_info(self):
        pass


def incompatible_versions(v1, v2):
    if v1.endswith(".beta") or v2.endswith(".beta"):
        # Beta branches may introduce breaking changes. Check version strictly.
        return v1 != v2
    else:
        # On stable branches, runtime/software protocol backward compatibility is kept.
        # Runtime and software with the same major version number are compatible.
        return v1.split(".", maxsplit=1)[0] != v2.split(".", maxsplit=1)[0]


class CommKernel:
    warned_of_mismatch = False

    def __init__(self, host, port=1381):
        self._read_type = None
        self.host = host
        self.port = port
        self.read_buffer = bytearray()
        self.write_buffer = bytearray()


    def open(self):
        if hasattr(self, "socket"):
            return
        self.socket = create_connection(self.host, self.port)
        self.socket.sendall(b"ARTIQ coredev\n")
        endian = self._read(1)
        if endian == b"e":
            self.endian = "<"
        elif endian == b"E":
            self.endian = ">"
        else:
            raise IOError("Incorrect reply from device: expected e/E.")
        self.unpack_int32 = struct.Struct(self.endian + "l").unpack
        self.unpack_int64 = struct.Struct(self.endian + "q").unpack
        self.unpack_float64 = struct.Struct(self.endian + "d").unpack

        self.pack_header = struct.Struct(self.endian + "lB").pack
        self.pack_int32 = struct.Struct(self.endian + "l").pack
        self.pack_int64 = struct.Struct(self.endian + "q").pack
        self.pack_float64 = struct.Struct(self.endian + "d").pack

    def close(self):
        if not hasattr(self, "socket"):
            return
        self.socket.close()
        del self.socket
        logger.debug("disconnected")

    #
    # Reader interface
    #

    def _read(self, length):
        # cache the reads to avoid frequent call to recv
        while len(self.read_buffer) < length:
            # the number is just the maximum amount
            # when there is not much data, it would return earlier
            diff = length - len(self.read_buffer)
            flag = 0
            if diff > 8192:
                flag |= socket.MSG_WAITALL
            new_buffer = self.socket.recv(8192, flag)
            if not new_buffer:
                raise ConnectionResetError("Core device connection closed unexpectedly")
            self.read_buffer += new_buffer
        result = self.read_buffer[:length]
        self.read_buffer = self.read_buffer[length:]
        return result

    def _read_header(self):
        self.open()

        # Wait for a synchronization sequence, 5a 5a 5a 5a.
        sync_count = 0
        while sync_count < 4:
            sync_byte = self._read(1)[0]
            if sync_byte == 0x5a:
                sync_count += 1
            else:
                sync_count = 0

        # Read message header.
        raw_type = self._read(1)[0]
        self._read_type = Reply(raw_type)

        logger.debug("receiving message: type=%r",
                     self._read_type)

    def _read_expect(self, ty):
        if self._read_type != ty:
            raise IOError("Incorrect reply from device: {} (expected {})".
                          format(self._read_type, ty))

    def _read_empty(self, ty):
        self._read_header()
        self._read_expect(ty)

    def _read_int8(self):
        return self._read(1)[0]

    def _read_int32(self):
        (value, ) = self.unpack_int32(self._read(4))
        return value

    def _read_int64(self):
        (value, ) = self.unpack_int64(self._read(8))
        return value

    def _read_float64(self):
        (value, ) = self.unpack_float64(self._read(8))
        return value

    def _read_bool(self):
        return True if self._read_int8() else False

    def _read_bytes(self):
        return self._read(self._read_int32())

    def _read_string(self):
        return self._read_bytes().decode("utf-8")

    #
    # Writer interface
    #

    def _write(self, data):
        self.write_buffer += data
        # if the buffer is already pretty large, send it
        # the block size is arbitrary, tuning it may improve performance
        if len(self.write_buffer) > 4096:
            self._flush()

    def _flush(self):
        self.socket.sendall(self.write_buffer)
        self.write_buffer.clear()

    def _write_header(self, ty):
        self.open()

        logger.debug("sending message: type=%r", ty)

        # Write synchronization sequence and header.
        self._write(self.pack_header(0x5a5a5a5a, ty.value))

    def _write_empty(self, ty):
        self._write_header(ty)

    def _write_chunk(self, chunk):
        self._write(chunk)

    def _write_int8(self, value):
        self._write(value)

    def _write_int32(self, value):
        self._write(self.pack_int32(value))

    def _write_int64(self, value):
        self._write(self.pack_int64(value))

    def _write_float64(self, value):
        self._write(self.pack_float64(value))

    def _write_bool(self, value):
        self._write(b'\x01' if value else b'\x00')

    def _write_bytes(self, value):
        self._write_int32(len(value))
        self._write(value)

    def _write_string(self, value):
        self._write_bytes(value.encode("utf-8"))

    #
    # Exported APIs
    #

    def check_system_info(self):
        self._write_empty(Request.SystemInfo)
        self._flush()

        self._read_header()
        self._read_expect(Reply.SystemInfo)
        runtime_id = self._read(4)
        if runtime_id == b"AROR":
            gateware_version = self._read_string().split(";")[0]
<<<<<<< HEAD
            finished_cleanly = self._read_bool()

            if not CommKernel.warned_of_mismatch:
                gateware_match = version_re.match(gateware_version)
                software_match = version_re.match(software_version)
                if software_match and gateware_match:
                    gateware_hash = gateware_match.group("fw")
                    software_hash = software_match.group("fw")
                    if software_hash != gateware_hash:
                        # For some reason the firmware doesn't report it's own
                        # version, but that of the gateware. Let's assume that the
                        # gateware and the firmware have been built and flashed at
                        # the same time
                        logger.warning(
                            "Mismatch between firmware hashes. "
                            f"Hash in gateware: {gateware_hash}. "
                            f"Hash in local software: {software_hash}."
                        )
                elif gateware_version != software_version:
                    logger.warning("Mismatch between gateware (%s) "
                                   "and software (%s) versions",
                                   gateware_version, software_version)
=======
            if not self.warned_of_mismatch and incompatible_versions(gateware_version, software_version):
                logger.warning("Mismatch between gateware (%s) "
                               "and software (%s) versions",
                               gateware_version, software_version)
>>>>>>> 2a7a72b2
                CommKernel.warned_of_mismatch = True

            if not finished_cleanly:
                logger.warning("Previous kernel did not cleanly finish")
        elif runtime_id == b"ARZQ":
            pass
        else:
            raise UnsupportedDevice("Unsupported runtime ID: {}"
                                    .format(runtime_id))

    def load(self, kernel_library):
        self._write_header(Request.LoadKernel)
        self._write_bytes(kernel_library)
        self._flush()

        self._read_header()
        if self._read_type == Reply.LoadFailed:
            raise LoadError(self._read_string())
        else:
            self._read_expect(Reply.LoadCompleted)

    def run(self):
        self._write_empty(Request.RunKernel)
        self._flush()
        logger.debug("running kernel")

    _rpc_sentinel = object()

    # See rpc_proto.rs and compiler/ir.py:rpc_tag.
    def _receive_rpc_value(self, embedding_map):
        tag = chr(self._read_int8())
        if tag in receivers:
            return receivers.get(tag)(self, embedding_map)
        else:
            raise IOError("Unknown RPC value tag: {}".format(repr(tag)))

    def _receive_rpc_args(self, embedding_map):
        args, kwargs = [], {}
        while True:
            value = self._receive_rpc_value(embedding_map)
            if value is self._rpc_sentinel:
                return args, kwargs
            elif isinstance(value, RPCKeyword):
                kwargs[value.name] = value.value
            else:
                args.append(value)

    def _skip_rpc_value(self, tags):
        tag = chr(tags.pop(0))
        if tag == "t":
            length = tags.pop(0)
            for _ in range(length):
                self._skip_rpc_value(tags)
        elif tag == "l":
            self._skip_rpc_value(tags)
        elif tag == "r":
            self._skip_rpc_value(tags)
        elif tag == "a":
            _ndims = tags.pop(0)
            self._skip_rpc_value(tags)
        else:
            pass

    def _send_rpc_value(self, tags, value, root, function):
        def check(cond, expected):
            if not cond:
                raise RPCReturnValueError(
                    "type mismatch: cannot serialize {value} as {type}"
                    " ({function} has returned {root})".format(
                        value=repr(value), type=expected(),
                        function=function, root=root))

        tag = chr(tags.pop(0))
        if tag == "t":
            length = tags.pop(0)
            check(isinstance(value, tuple) and length == len(value),
                  lambda: "tuple of {}".format(length))
            for elt in value:
                self._send_rpc_value(tags, elt, root, function)
        elif tag == "n":
            check(value is None,
                  lambda: "None")
        elif tag == "b":
            check(isinstance(value, bool),
                  lambda: "bool")
            self._write_bool(value)
        elif tag == "i":
            check(isinstance(value, (int, numpy.int32)) and
                  (-2**31 <= value < 2**31),
                  lambda: "32-bit int")
            self._write_int32(value)
        elif tag == "I":
            check(isinstance(value, (int, numpy.int32, numpy.int64)) and
                  (-2**63 <= value < 2**63),
                  lambda: "64-bit int")
            self._write_int64(value)
        elif tag == "f":
            check(isinstance(value, float),
                  lambda: "float")
            self._write_float64(value)
        elif tag == "F":
            check(isinstance(value, Fraction) and
                  (-2**63 <= value.numerator < 2**63) and
                  (-2**63 <= value.denominator < 2**63),
                  lambda: "64-bit Fraction")
            self._write_int64(value.numerator)
            self._write_int64(value.denominator)
        elif tag == "s":
            check(isinstance(value, str) and "\x00" not in value,
                  lambda: "str")
            self._write_string(value)
        elif tag == "B":
            check(isinstance(value, bytes),
                  lambda: "bytes")
            self._write_bytes(value)
        elif tag == "A":
            check(isinstance(value, bytearray),
                  lambda: "bytearray")
            self._write_bytes(value)
        elif tag == "l":
            check(isinstance(value, list),
                  lambda: "list")
            self._write_int32(len(value))
            tag_element = chr(tags[0])
            if tag_element == "b":
                self._write(bytes(value))
            elif tag_element == "i":
                try:
                    self._write(struct.pack(self.endian + "%sl" % len(value), *value))
                except struct.error:
                    raise RPCReturnValueError(
                        "type mismatch: cannot serialize {value} as {type}".format(
                            value=repr(value), type="32-bit integer list"))
            elif tag_element == "I":
                try:
                    self._write(struct.pack(self.endian + "%sq" % len(value), *value))
                except struct.error:
                    raise RPCReturnValueError(
                        "type mismatch: cannot serialize {value} as {type}".format(
                            value=repr(value), type="64-bit integer list"))
            elif tag_element == "f":
                self._write(struct.pack(self.endian + "%sd" %
                                        len(value), *value))
            else:
                for elt in value:
                    tags_copy = bytearray(tags)
                    self._send_rpc_value(tags_copy, elt, root, function)
            self._skip_rpc_value(tags)
        elif tag == "a":
            check(isinstance(value, numpy.ndarray),
                  lambda: "numpy.ndarray")
            num_dims = tags.pop(0)
            check(num_dims == len(value.shape),
                  lambda: "{}-dimensional numpy.ndarray".format(num_dims))
            for s in value.shape:
                self._write_int32(s)
            tag_element = chr(tags[0])
            if tag_element == "b":
                self._write(value.reshape((-1,), order="C").tobytes())
            elif tag_element == "i":
                array = value.reshape(
                    (-1,), order="C").astype(self.endian + 'i4')
                self._write(array.tobytes())
            elif tag_element == "I":
                array = value.reshape(
                    (-1,), order="C").astype(self.endian + 'i8')
                self._write(array.tobytes())
            elif tag_element == "f":
                array = value.reshape(
                    (-1,), order="C").astype(self.endian + 'd')
                self._write(array.tobytes())
            else:
                for elt in value.reshape((-1,), order="C"):
                    tags_copy = bytearray(tags)
                    self._send_rpc_value(tags_copy, elt, root, function)
            self._skip_rpc_value(tags)
        elif tag == "r":
            check(isinstance(value, range),
                  lambda: "range")
            tags_copy = bytearray(tags)
            self._send_rpc_value(tags_copy, value.start, root, function)
            tags_copy = bytearray(tags)
            self._send_rpc_value(tags_copy, value.stop, root, function)
            tags_copy = bytearray(tags)
            self._send_rpc_value(tags_copy, value.step, root, function)
            tags = tags_copy
        else:
            raise IOError("Unknown RPC value tag: {}".format(repr(tag)))

    def _truncate_message(self, msg, limit=4096):
        if len(msg) > limit:
            return msg[0:limit] + "... (truncated)"
        else:
            return msg

    def _serve_rpc(self, embedding_map):
        is_async = self._read_bool()
        service_id = self._read_int32()
        args, kwargs = self._receive_rpc_args(embedding_map)
        return_tags = self._read_bytes()

        if service_id == 0:
            def service(obj, attr, value): return setattr(obj, attr, value)
        else:
            service = embedding_map.retrieve_object(service_id)
        logger.debug("rpc service: [%d]%r%s %r %r -> %s", service_id, service,
                     (" (async)" if is_async else ""), args, kwargs, return_tags)

        if is_async:
            service(*args, **kwargs)
            return

        try:
            result = service(*args, **kwargs)
        except RPCReturnValueError as exn:
            raise
        except Exception as exn:
            logger.debug("rpc service: %d %r %r ! %r",
                         service_id, args, kwargs, exn)

            self._write_header(Request.RPCException)

            # Note: instead of sending strings, we send object ID
            # This is to avoid the need of allocatio on the device side
            # This is a special case: this only applies to exceptions
            if hasattr(exn, "artiq_core_exception"):
                exn = exn.artiq_core_exception
                self._write_int32(embedding_map.store_str(exn.name))
                self._write_int32(embedding_map.store_str(self._truncate_message(exn.message)))
                for index in range(3):
                    self._write_int64(exn.param[index])

                filename, line, column, function = exn.traceback[-1]
                self._write_int32(embedding_map.store_str(filename))
                self._write_int32(line)
                self._write_int32(column)
                self._write_int32(embedding_map.store_str(function))
            else:
                exn_type = type(exn)
                if exn_type in (ZeroDivisionError, ValueError, IndexError, RuntimeError) or \
                        hasattr(exn, "artiq_builtin"):
                    name = "0:{}".format(exn_type.__name__)
                else:
                    exn_id = embedding_map.store_object(exn_type)
                    name = "{}:{}.{}".format(exn_id,
                                             exn_type.__module__,
                                             exn_type.__qualname__)
                self._write_int32(embedding_map.store_str(name))
                self._write_int32(embedding_map.store_str(self._truncate_message(str(exn))))
                for index in range(3):
                    self._write_int64(0)

                tb = traceback.extract_tb(exn.__traceback__, 2)
                if len(tb) == 2:
                    (_, (filename, line, function, _), ) = tb
                elif len(tb) == 1:
                    ((filename, line, function, _), ) = tb
                else:
                    assert False
                self._write_int32(embedding_map.store_str(filename))
                self._write_int32(line)
                self._write_int32(-1)  # column not known
                self._write_int32(embedding_map.store_str(function))
            self._flush()
        else:
            logger.debug("rpc service: %d %r %r = %r",
                         service_id, args, kwargs, result)
            try:
                self._write_header(Request.RPCReply)
                self._write_bytes(return_tags)
                self._send_rpc_value(bytearray(return_tags),
                                     result, result, service)
                self._flush()
            except Exception as ex:
                raise RuntimeError(
                    f"Failed to return RPC value for RPC [{service_id}]{service!r} "
                    f"return_tags={return_tags}: {ex}"
                ) from ex

    def _serve_exception(self, embedding_map, symbolizer, demangler):
        exception_count = self._read_int32()
        nested_exceptions = []

        def read_exception_string():
            # note: if length == -1, the following int32 is the object key
            length = self._read_int32()
            if length == -1:
                return embedding_map.retrieve_str(self._read_int32())
            else:
                return self._read(length).decode("utf-8")

        for _ in range(exception_count):
            name = embedding_map.retrieve_str(self._read_int32())
            message = read_exception_string()
            params = [self._read_int64() for _ in range(3)]

            filename = read_exception_string()
            line = self._read_int32()
            column = self._read_int32()
            function = read_exception_string()
            nested_exceptions.append([name, message, params,
                                      filename, line, column, function])

        demangled_names = demangler([ex[6] for ex in nested_exceptions])
        for i in range(exception_count):
            nested_exceptions[i][6] = demangled_names[i]

        exception_info = []
        for _ in range(exception_count):
            sp = self._read_int32()
            initial_backtrace = self._read_int32()
            current_backtrace = self._read_int32()
            exception_info.append((sp, initial_backtrace, current_backtrace))

        backtrace = []
        stack_pointers = []
        for _ in range(self._read_int32()):
            backtrace.append(self._read_int32())
            stack_pointers.append(self._read_int32())

        self._process_async_error()

        traceback = list(symbolizer(backtrace))
        core_exn = exceptions.CoreException(nested_exceptions, exception_info,
                                            traceback, stack_pointers)

        if core_exn.id == 0:
            python_exn_type = getattr(exceptions, core_exn.name.split('.')[-1])
        else:
            python_exn_type = embedding_map.retrieve_object(core_exn.id)

        try:
            python_exn = python_exn_type(
                nested_exceptions[-1][1].format(*nested_exceptions[0][2]))
        except Exception as ex:
            python_exn = RuntimeError(
                f"Exception type={python_exn_type}, which couldn't be "
                f"reconstructed ({ex})"
            )
        python_exn.artiq_core_exception = core_exn
        raise python_exn

    def _process_async_error(self):
        errors = self._read_int8()
        if errors > 0:
            map_name = lambda y, z: [f"{y}(s)"] if z else []
            errors = map_name("collision",      errors & 2 ** 0) + \
                     map_name("busy error",     errors & 2 ** 1) + \
                     map_name("sequence error", errors & 2 ** 2)
            logger.warning(f"{(', '.join(errors[:-1]) + ' and ') if len(errors) > 1 else ''}{errors[-1]} "
                           f"reported during kernel execution")

    def serve(self, embedding_map, symbolizer, demangler):
        while True:
            self._read_header()
            if self._read_type == Reply.RPCRequest:
                self._serve_rpc(embedding_map)
            elif self._read_type == Reply.KernelException:
                self._serve_exception(embedding_map, symbolizer, demangler)
            elif self._read_type == Reply.ClockFailure:
                raise exceptions.ClockFailure
            else:
                self._read_expect(Reply.KernelFinished)
                self._process_async_error()
                return<|MERGE_RESOLUTION|>--- conflicted
+++ resolved
@@ -358,7 +358,6 @@
         runtime_id = self._read(4)
         if runtime_id == b"AROR":
             gateware_version = self._read_string().split(";")[0]
-<<<<<<< HEAD
             finished_cleanly = self._read_bool()
 
             if not CommKernel.warned_of_mismatch:
@@ -381,12 +380,6 @@
                     logger.warning("Mismatch between gateware (%s) "
                                    "and software (%s) versions",
                                    gateware_version, software_version)
-=======
-            if not self.warned_of_mismatch and incompatible_versions(gateware_version, software_version):
-                logger.warning("Mismatch between gateware (%s) "
-                               "and software (%s) versions",
-                               gateware_version, software_version)
->>>>>>> 2a7a72b2
                 CommKernel.warned_of_mismatch = True
 
             if not finished_cleanly:
