from numpy import int32, int64

from artiq.language.core import kernel, delay, portable, at_mu, now_mu
from artiq.language.units import us, ms
from artiq.language.types import TInt32, TFloat, TBool

from artiq.coredevice import spi2 as spi

SPI_CONFIG = (0 * spi.SPI_OFFLINE | 0 * spi.SPI_END |
              0 * spi.SPI_INPUT | 1 * spi.SPI_CS_POLARITY |
              0 * spi.SPI_CLK_POLARITY | 0 * spi.SPI_CLK_PHASE |
              0 * spi.SPI_LSB_FIRST | 0 * spi.SPI_HALF_DUPLEX)

# SPI clock write and read dividers
SPIT_CFG_WR = 2
SPIT_CFG_RD = 16
# 30 MHz fmax, 20 ns setup, 40 ns shift to latch (limiting)
SPIT_ATT_WR = 6
SPIT_ATT_RD = 16
SPIT_DDS_WR = 2
SPIT_DDS_RD = 16

# CFG configuration register bit offsets
CFG_RF_SW = 0
CFG_LED = 4
CFG_PROFILE = 8
CFG_RB_EN = 11
CFG_IO_UPDATE = 12
CFG_MASK_NU = 13
CFG_CLK_SEL0 = 17
CFG_CLK_SEL1 = 21
CFG_SYNC_SEL = 18
CFG_RST = 19
CFG_IO_RST = 20
CFG_CLK_DIV = 22

# STA status register bit offsets
STA_RF_SW = 0
STA_SMP_ERR = 4
STA_PLL_LOCK = 8
STA_IFC_MODE = 12
STA_PROTO_REV = 16

# supported hardware and CPLD code version
STA_PROTO_REV_MATCH = 0x08

# chip select (decoded)
CS_CFG = 1
CS_ATT = 2
CS_DDS_MULTI = 3
CS_DDS_CH0 = 4
CS_DDS_CH1 = 5
CS_DDS_CH2 = 6
CS_DDS_CH3 = 7
# chip selects for readback
CS_RB_PROTO_REV = 1
CS_RB_PLL_LOCK = 2
CS_RB_LSBS = 3

@portable
def urukul_cfg(rf_sw, led, profile, rb_en, io_update, mask_nu,
               clk_sel, sync_sel, rst, io_rst, clk_div):
    """Build Urukul CPLD configuration register"""
    return ((rf_sw << CFG_RF_SW) |
            (led << CFG_LED) |
            (profile << CFG_PROFILE) |
            (rb_en << CFG_RB_EN) |
            (io_update << CFG_IO_UPDATE) |
            (mask_nu << CFG_MASK_NU) |
            ((clk_sel & 0x01) << CFG_CLK_SEL0) |
            ((clk_sel & 0x02) << (CFG_CLK_SEL1 - 1)) |
            (sync_sel << CFG_SYNC_SEL) |
            (rst << CFG_RST) |
            (io_rst << CFG_IO_RST) |
            (clk_div << CFG_CLK_DIV))


@portable
def urukul_sta_rf_sw(sta):
    """Return the RF switch status from Urukul status register value."""
    return (sta >> STA_RF_SW) & 0xf


@portable
def urukul_sta_smp_err(sta):
    """Return the SMP_ERR status from Urukul status register value."""
    return (sta >> STA_SMP_ERR) & 0xf


@portable
def urukul_sta_pll_lock(sta):
    """Return the PLL_LOCK status from Urukul status register value."""
    return (sta >> STA_PLL_LOCK) & 0xf


@portable
def urukul_sta_ifc_mode(sta):
    """Return the IFC_MODE status from Urukul status register value."""
    return (sta >> STA_IFC_MODE) & 0xf


@portable
def urukul_sta_proto_rev(sta):
    """Return the PROTO_REV value from Urukul status register value."""
    return (sta >> STA_PROTO_REV) & 0x7f


class _RegIOUpdate:
    def __init__(self, cpld):
        self.cpld = cpld

    @kernel
    def pulse(self, t: TFloat):
        cfg = self.cpld.cfg_reg
        self.cpld.cfg_write(cfg | (1 << CFG_IO_UPDATE))
        delay(t)
        self.cpld.cfg_write(cfg)


class _DummySync:
    def __init__(self, cpld):
        self.cpld = cpld

    @kernel
    def set_mu(self, ftw: TInt32):
        pass


class CPLD:
    """Urukul CPLD SPI router and configuration interface.

    :param spi_device: SPI bus device name
    :param io_update_device: IO update RTIO TTLOut channel name
    :param dds_reset_device: DDS reset RTIO TTLOut channel name
    :param sync_device: AD9910 SYNC_IN RTIO TTLClockGen channel name
    :param refclk: Reference clock (SMA, MMCX or on-board 100 MHz oscillator)
        frequency in Hz
    :param clk_sel: Reference clock selection. For hardware revision >= 1.3
        valid options are: 0 - internal 100MHz XO; 1 - front-panel SMA; 2
        internal MMCX. For hardware revision <= v1.2 valid options are: 0 -
        either XO or MMCX dependent on component population; 1 SMA. Unsupported
        clocking options are silently ignored.
    :param clk_div: Reference clock divider. Valid options are 0: variant
        dependent default (divide-by-4 for AD9910 and divide-by-1 for AD9912);
        1: divide-by-1; 2: divide-by-2; 3: divide-by-4.
        On Urukul boards with CPLD gateware before v1.3.1 only the default
        (0, i.e. variant dependent divider) is valid.
    :param sync_sel: SYNC (multi-chip synchronisation) signal source selection.
        0 corresponds to SYNC_IN being supplied by the FPGA via the EEM
        connector. 1 corresponds to SYNC_OUT from DDS0 being distributed to the
        other chips.
    :param rf_sw: Initial CPLD RF switch register setting (default: 0x0).
        Knowledge of this state is not transferred between experiments.
    :param att: Initial attenuator setting shift register (default:
        0x00000000). See also :meth:`get_att_mu` which retrieves the hardware
        state without side effects. Knowledge of this state is not transferred
        between experiments.
    :param sync_div: SYNC_IN generator divider. The ratio between the coarse
        RTIO frequency and the SYNC_IN generator frequency (default: 2 if
        `sync_device` was specified).
    :param core_device: Core device name

    If the clocking is incorrect (for example, setting ``clk_sel`` to the
    front panel SMA with no clock connected), then the ``init()`` method of
    the DDS channels can fail with the error message ``PLL lock timeout``.
    """
    kernel_invariants = {"refclk", "bus", "core", "io_update", "clk_div"}

    def __init__(self, dmgr, spi_device, io_update_device=None,
                 dds_reset_device=None, sync_device=None,
                 sync_sel=0, clk_sel=0, clk_div=0, rf_sw=0,
                 refclk=125e6, att=0x00000000, sync_div=None,
                 core_device="core"):

        self.core = dmgr.get(core_device)
        self.refclk = refclk
        assert 0 <= clk_div <= 3
        self.clk_div = clk_div

        self.bus = dmgr.get(spi_device)
        if io_update_device is not None:
            self.io_update = dmgr.get(io_update_device)
        else:
            self.io_update = _RegIOUpdate(self)
        if dds_reset_device is not None:
            self.dds_reset = dmgr.get(dds_reset_device)
        if sync_device is not None:
            self.sync = dmgr.get(sync_device)
            if sync_div is None:
                sync_div = 2
        else:
            self.sync = _DummySync(self)
            assert sync_div is None
            sync_div = 0

<<<<<<< HEAD
        self.cfg_reg = urukul_cfg(rf_sw=rf_sw, led=0, profile=0, rb_en = 0,
=======
        self.cfg_reg = urukul_cfg(rf_sw=rf_sw, led=0, profile=7,
>>>>>>> 5e1847e7
                                  io_update=0, mask_nu=0, clk_sel=clk_sel,
                                  sync_sel=sync_sel,
                                  rst=0, io_rst=0, clk_div=clk_div)
        self.att_reg = int32(int64(att))
        self.sync_div = sync_div

    @kernel
    def cfg_write(self, cfg: TInt32):
        """Write to the configuration register.

        See :func:`urukul_cfg` for possible flags.

        :param cfg: 24 bit data to be written. Will be stored at
            :attr:`cfg_reg`.
        """
        self.bus.set_config_mu(SPI_CONFIG | spi.SPI_END, 24,
                               SPIT_CFG_WR, CS_CFG)
        self.bus.write(cfg << 8)
        self.cfg_reg = cfg

    @kernel
    def sta_read(self) -> TInt32:
        """Read the status register.

        Use any of the following functions to extract values:

            * :func:`urukul_sta_rf_sw`
            * :func:`urukul_sta_smp_err`
            * :func:`urukul_sta_pll_lock`
            * :func:`urukul_sta_ifc_mode`
            * :func:`urukul_sta_proto_rev`

        :return: The status register value.
        """
        return self.sta_read_impl()

    @kernel
    def sta_read_impl(self):
        self.bus.set_config_mu(SPI_CONFIG | spi.SPI_END | spi.SPI_INPUT, 24,
                               SPIT_CFG_RD, CS_CFG)
        self.bus.write(self.cfg_reg << 8)
        return self.bus.read()

    @kernel
    def init(self, blind: TBool = False):
        """Initialize and detect Urukul.

        Resets the DDS I/O interface and verifies correct CPLD gateware
        version.
        Does not pulse the DDS MASTER_RESET as that confuses the AD9910.

        :param blind: Do not attempt to verify presence and compatibility.
        """
        cfg = self.cfg_reg
        # Don't pulse MASTER_RESET (m-labs/artiq#940)
        self.cfg_reg = cfg | (0 << CFG_RST) | (1 << CFG_IO_RST)
        if blind:
            self.cfg_write(self.cfg_reg)
        else:
            proto_rev = urukul_sta_proto_rev(self.sta_read())
            if proto_rev != STA_PROTO_REV_MATCH:
                raise ValueError("Urukul proto_rev mismatch")
        delay(100 * us)  # reset, slack
        self.cfg_write(cfg)
        if self.sync_div:
            at_mu(now_mu() & ~0xf)  # align to RTIO/2
            self.set_sync_div(self.sync_div)  # 125 MHz/2 = 1 GHz/16
        delay(1 * ms)  # DDS wake up

    @kernel
    def io_rst(self):
        """Pulse IO_RST"""
        self.cfg_write(self.cfg_reg | (1 << CFG_IO_RST))
        self.cfg_write(self.cfg_reg & ~(1 << CFG_IO_RST))

    @kernel
    def cfg_sw(self, channel: TInt32, on: TBool):
        """Configure the RF switches through the configuration register.

        These values are logically OR-ed with the LVDS lines on EEM1.

        :param channel: Channel index (0-3)
        :param on: Switch value
        """
        c = self.cfg_reg
        if on:
            c |= 1 << channel
        else:
            c &= ~(1 << channel)
        self.cfg_write(c)

    @kernel
    def cfg_switches(self, state: TInt32):
        """Configure all four RF switches through the configuration register.

        :param state: RF switch state as a 4 bit integer.
        """
        self.cfg_write((self.cfg_reg & ~0xf) | state)

    @portable(flags={"fast-math"})
    def mu_to_att(self, att_mu: TInt32) -> TFloat:
        """Convert a digital attenuation setting to dB.

        :param att_mu: Digital attenuation setting.
        :return: Attenuation setting in dB.
        """
        return (255 - (att_mu & 0xff)) / 8

    @portable(flags={"fast-math"})
    def att_to_mu(self, att: TFloat) -> TInt32:
        """Convert an attenuation setting in dB to machine units.

        :param att: Attenuation setting in dB.
        :return: Digital attenuation setting.
        """
        code = int32(255) - int32(round(att * 8))
        if code < 0 or code > 255:
            raise ValueError("Invalid urukul.CPLD attenuation!")
        return code

    @kernel
    def set_att_mu(self, channel: TInt32, att: TInt32):
        """Set digital step attenuator in machine units.

        This method will also write the attenuator settings of the three
        other channels. Use :meth:`get_att_mu` to retrieve the hardware
        state set in previous experiments.

        :param channel: Attenuator channel (0-3).
        :param att: 8-bit digital attenuation setting:
            255 minimum attenuation, 0 maximum attenuation (31.5 dB)
        """
        a = self.att_reg & ~(0xff << (channel * 8))
        a |= att << (channel * 8)
        self.set_all_att_mu(a)

    @kernel
    def set_all_att_mu(self, att_reg: TInt32):
        """Set all four digital step attenuators (in machine units).

        .. seealso:: :meth:`set_att_mu`

        :param att_reg: Attenuator setting string (32 bit)
        """
        self.bus.set_config_mu(SPI_CONFIG | spi.SPI_END, 32,
                               SPIT_ATT_WR, CS_ATT)
        self.bus.write(att_reg)
        self.att_reg = att_reg

    @kernel
    def set_att(self, channel: TInt32, att: TFloat):
        """Set digital step attenuator in SI units.

        This method will write the attenuator settings of all four channels.

        .. seealso:: :meth:`set_att_mu`

        :param channel: Attenuator channel (0-3).
        :param att: Attenuation setting in dB. Higher value is more
            attenuation. Minimum attenuation is 0*dB, maximum attenuation is
            31.5*dB.
        """
        self.set_att_mu(channel, self.att_to_mu(att))

    @kernel
    def get_att_mu(self) -> TInt32:
        """Return the digital step attenuator settings in machine units.

        The result is stored and will be used in future calls of
        :meth:`set_att_mu` and :meth:`set_att`.

        .. seealso:: :meth:`get_channel_att_mu`

        :return: 32 bit attenuator settings
        """
        self.bus.set_config_mu(SPI_CONFIG | spi.SPI_INPUT, 32,
                               SPIT_ATT_RD, CS_ATT)
        self.bus.write(0)  # shift in zeros, shift out current value
        self.bus.set_config_mu(SPI_CONFIG | spi.SPI_END, 32,
                               SPIT_ATT_WR, CS_ATT)
        delay(10 * us)
        self.att_reg = self.bus.read()
        self.bus.write(self.att_reg)  # shift in current value again and latch
        return self.att_reg

    @kernel
    def get_channel_att_mu(self, channel: TInt32) -> TInt32:
        """Get digital step attenuator value for a channel in machine units.

        The result is stored and will be used in future calls of
        :meth:`set_att_mu` and :meth:`set_att`.

        .. seealso:: :meth:`get_att_mu`

        :param channel: Attenuator channel (0-3).
        :return: 8-bit digital attenuation setting:
            255 minimum attenuation, 0 maximum attenuation (31.5 dB)
        """
        return int32((self.get_att_mu() >> (channel * 8)) & 0xff)

    @kernel
    def get_channel_att(self, channel: TInt32) -> TFloat:
        """Get digital step attenuator value for a channel in SI units.

        .. seealso:: :meth:`get_channel_att_mu`

        :param channel: Attenuator channel (0-3).
        :return: Attenuation setting in dB. Higher value is more
            attenuation. Minimum attenuation is 0*dB, maximum attenuation is
            31.5*dB.
        """
        return self.mu_to_att(self.get_channel_att_mu(channel))

    @kernel
    def set_sync_div(self, div: TInt32):
        """Set the SYNC_IN AD9910 pulse generator frequency
        and align it to the current RTIO timestamp.

        The SYNC_IN signal is derived from the coarse RTIO clock
        and the divider must be a power of two.
        Configure ``sync_sel == 0``.

        :param div: SYNC_IN frequency divider. Must be a power of two.
            Minimum division ratio is 2. Maximum division ratio is 16.
        """
        ftw_max = 1 << 4
        ftw = ftw_max // div
        assert ftw * div == ftw_max
        self.sync.set_mu(ftw)

    @kernel
    def set_profile(self, profile: TInt32):
        """Set the PROFILE pins.

        The PROFILE pins are common to all four DDS channels.

        :param profile: PROFILE pins in numeric representation (0-7).
        """
        cfg = self.cfg_reg & ~(7 << CFG_PROFILE)
        cfg |= (profile & 7) << CFG_PROFILE
        self.cfg_write(cfg)<|MERGE_RESOLUTION|>--- conflicted
+++ resolved
@@ -193,11 +193,7 @@
             assert sync_div is None
             sync_div = 0
 
-<<<<<<< HEAD
-        self.cfg_reg = urukul_cfg(rf_sw=rf_sw, led=0, profile=0, rb_en = 0,
-=======
-        self.cfg_reg = urukul_cfg(rf_sw=rf_sw, led=0, profile=7,
->>>>>>> 5e1847e7
+        self.cfg_reg = urukul_cfg(rf_sw=rf_sw, led=0, profile=7, rb_en = 0,
                                   io_update=0, mask_nu=0, clk_sel=clk_sel,
                                   sync_sel=sync_sel,
                                   rst=0, io_rst=0, clk_div=clk_div)
