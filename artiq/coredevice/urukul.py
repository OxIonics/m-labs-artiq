--- conflicted
+++ resolved
@@ -52,17 +52,15 @@
 CS_DDS_CH1 = 5
 CS_DDS_CH2 = 6
 CS_DDS_CH3 = 7
-<<<<<<< HEAD
+
+## VN 13.01.22: following definitions on OI branch seem unused, leaving them in for now
 # chip selects for readback
 CS_RB_PROTO_REV = 1
 CS_RB_PLL_LOCK = 2
 CS_RB_LSBS = 3
-=======
 
 # Default profile
 DEFAULT_PROFILE = 7
-
->>>>>>> 3f812c4c
 
 @portable
 def urukul_cfg(rf_sw, led, profile, rb_en, io_update, mask_nu,
@@ -200,11 +198,7 @@
             assert sync_div is None
             sync_div = 0
 
-<<<<<<< HEAD
-        self.cfg_reg = urukul_cfg(rf_sw=rf_sw, led=0, profile=7, rb_en = 0,
-=======
-        self.cfg_reg = urukul_cfg(rf_sw=rf_sw, led=0, profile=DEFAULT_PROFILE,
->>>>>>> 3f812c4c
+        self.cfg_reg = urukul_cfg(rf_sw=rf_sw, led=0, profile=DEFAULT_PROFILE, rb_en = 0,
                                   io_update=0, mask_nu=0, clk_sel=clk_sel,
                                   sync_sel=sync_sel,
                                   rst=0, io_rst=0, clk_div=clk_div)
