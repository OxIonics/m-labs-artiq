--- conflicted
+++ resolved
@@ -149,15 +149,11 @@
     def make_scheduler(self, handlers=None):
         if handlers is None:
             handlers = DUMMY_WORKER_HANDLERS
-        return Scheduler(_RIDCounter(0), handlers, DummyExperimentDB(), None)
+        return Scheduler(_RIDCounter(0), handlers, DummyExperimentDB(), None, None)
 
     def test_steps(self):
         loop = self.loop
-<<<<<<< HEAD
         scheduler = self.make_scheduler()
-=======
-        scheduler = Scheduler(_RIDCounter(0), dict(), None, None)
->>>>>>> 2a7a72b2
         expid = _get_expid("EmptyExperiment")
 
         expect = _get_basic_steps(1, expid)
@@ -194,14 +190,8 @@
     def test_pending_priority(self):
         """Check due dates take precedence over priorities when waiting to
         prepare."""
-<<<<<<< HEAD
         handlers = DUMMY_WORKER_HANDLERS.copy()
         scheduler = self.make_scheduler(handlers)
-=======
-        loop = self.loop
-        handlers = {}
-        scheduler = Scheduler(_RIDCounter(0), handlers, None, None)
->>>>>>> 2a7a72b2
         handlers["scheduler_check_pause"] = scheduler.check_pause
 
         expid_empty = _get_expid("EmptyExperiment")
@@ -366,11 +356,7 @@
             **DUMMY_WORKER_HANDLERS,
             "update_dataset": check_termination,
         }
-<<<<<<< HEAD
         scheduler = self.make_scheduler(handlers)
-=======
-        scheduler = Scheduler(_RIDCounter(0), handlers, None, None)
->>>>>>> 2a7a72b2
 
         expid_bg = _get_expid("BackgroundExperiment")
         expid = _get_expid("EmptyExperiment")
@@ -429,11 +415,7 @@
         """Check scheduler exits with experiments still running"""
         loop = self.loop
 
-<<<<<<< HEAD
         scheduler = self.make_scheduler()
-=======
-        scheduler = Scheduler(_RIDCounter(0), {}, None, None)
->>>>>>> 2a7a72b2
 
         expid_bg = _get_expid("BackgroundExperiment")
         # Suppress the SystemExit backtrace when worker process is killed.
@@ -474,11 +456,7 @@
 
     def test_flush(self):
         loop = self.loop
-<<<<<<< HEAD
         scheduler = self.make_scheduler()
-=======
-        scheduler = Scheduler(_RIDCounter(0), dict(), None, None)
->>>>>>> 2a7a72b2
         expid = _get_expid("EmptyExperiment")
 
         expect = _get_basic_steps(1, expid, 1, True)
