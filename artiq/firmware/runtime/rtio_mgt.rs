--- conflicted
+++ resolved
@@ -222,7 +222,6 @@
                             Ok(drtioaux::Packet::DestinationOkReply) => (),
                             Ok(drtioaux::Packet::DestinationSequenceErrorReply { channel }) => {
                                 error!("[DEST#{}] RTIO sequence error involving channel 0x{:04x}", destination, channel);
-<<<<<<< HEAD
                                 set_async_error_bits(ASYNC_ERROR_SEQUENCE_ERROR);
                             }
                             Ok(drtioaux::Packet::DestinationCollisionReply { channel }) => {
@@ -232,17 +231,6 @@
                             Ok(drtioaux::Packet::DestinationBusyReply { channel }) => {
                                 error!("[DEST#{}] RTIO busy error involving channel 0x{:04x}", destination, channel);
                                 set_async_error_bits(ASYNC_ERROR_BUSY);
-=======
-                                unsafe { SEEN_ASYNC_ERRORS |= ASYNC_ERROR_SEQUENCE_ERROR };
-                            }
-                            Ok(drtioaux::Packet::DestinationCollisionReply { channel }) => {
-                                error!("[DEST#{}] RTIO collision involving channel 0x{:04x}", destination, channel);
-                                unsafe { SEEN_ASYNC_ERRORS |= ASYNC_ERROR_COLLISION };
-                            }
-                            Ok(drtioaux::Packet::DestinationBusyReply { channel }) => {
-                                error!("[DEST#{}] RTIO busy error involving channel 0x{:04x}", destination, channel);
-                                unsafe { SEEN_ASYNC_ERRORS |= ASYNC_ERROR_BUSY };
->>>>>>> 2a7a72b2
                             }
                             Ok(packet) => error!("[DEST#{}] received unexpected aux packet: {:?}", destination, packet),
                             Err(e) => error!("[DEST#{}] communication failed ({})", destination, e)
